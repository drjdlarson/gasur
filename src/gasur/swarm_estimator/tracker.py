--- conflicted
+++ resolved
@@ -332,39 +332,8 @@
         self._card_dist = self.calc_card_dist(self._hypotheses)
         lst = [x.assoc_prob for x in self._hypotheses]
         self.clean_updates()
-<<<<<<< HEAD
 
     def extract_states(self, **kwargs):
-=======
-        self._extract_states(corr_updt=True, **kwargs)
-    
-    def prune(self, **kwargs):
-        #find hypotheses with low association probabilities
-        keep_indices = np.argwhere(self._hypotheses.assoc_prob > 
-                                   self.prune_threshold)
-        keep_assoc_prob = self._hypotheses.assoc_prob[keep_indices]
-        keep_track_set = self._hypotheses.track_set[keep_indices]
-        #normalize association probabilities
-        for ii in range(0, len(keep_assoc_prob)):
-            keep_assoc_prob[ii] = keep_assoc_prob[ii]/np.sum(keep_assoc_prob)
-        
-        #assign likely hypotheses to outputs
-        keep_hyp.assoc_prob = keep_assoc_prob
-        keep_hyp.track_set = keep_track_set
-        self._hypotheses = keep_hyp
-        self._card_dist = self.calc_card_dist(self._hypotheses)
-        
-    def cap(self, **kwargs):
-        #determine if there are too many hypotheses
-        if len(self._hypotheses) > self.max_hyps:
-            sorted_indices =  np.argsort(self._hypotheses.assoc_prob)
-            self._hypotheses.assoc_prob = self._hypotheses.assoc_prob[sorted_indices]
-            self._hypotheses.track_set = self._hypotheses.track_set[sorted_indices]
-            self._card_dist = self.calc_card_dist(self._hypotheses)
-            
-    def _extract_states(self, **kwargs):
-        corr_updt = kwargs.get('corr_updt', False)
->>>>>>> 6e484360
         card = np.argmax(self._card_dist)
         tracks_per_hyp = np.array([x.num_tracks for x in self._hypotheses])
         weight_per_hyp = np.array([x.assoc_prob for x in self._hypotheses])
@@ -438,6 +407,30 @@
                     self._states.append([new_state])
                     self._labels.append([new_label])
 
+    def prune(self, **kwargs):
+        # find hypotheses with low association probabilities
+        keep_indices = np.argwhere(self._hypotheses.assoc_prob >
+                                   self.prune_threshold)
+        keep_assoc_prob = self._hypotheses.assoc_prob[keep_indices]
+        keep_track_set = self._hypotheses.track_set[keep_indices]
+        # normalize association probabilities
+        for ii in range(0, len(keep_assoc_prob)):
+            keep_assoc_prob[ii] = keep_assoc_prob[ii]/np.sum(keep_assoc_prob)
+
+        # assign likely hypotheses to outputs
+        keep_hyp.assoc_prob = keep_assoc_prob
+        keep_hyp.track_set = keep_track_set
+        self._hypotheses = keep_hyp
+        self._card_dist = self.calc_card_dist(self._hypotheses)
+
+    def cap(self, **kwargs):
+        # determine if there are too many hypotheses
+        if len(self._hypotheses) > self.max_hyps:
+            sorted_indices =  np.argsort(self._hypotheses.assoc_prob)
+            self._hypotheses.assoc_prob = self._hypotheses.assoc_prob[sorted_indices]
+            self._hypotheses.track_set = self._hypotheses.track_set[sorted_indices]
+            self._card_dist = self.calc_card_dist(self._hypotheses)
+
     def calc_card_dist(self, hyp_lst):
         if len(hyp_lst) == 0:
             return 0
