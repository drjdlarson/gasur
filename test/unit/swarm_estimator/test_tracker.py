import pytest
import numpy as np


@pytest.mark.incremental
class TestGeneralizedLabeledMultiBernoulli:
    def test_predict(self, glmb_tup):
        glmb = glmb_tup[0]
        dt = glmb_tup[1]
        glmb.predict(time_step=0, dt=dt)

        # check that code runs
        assert 1

    def test_correct(self, glmb_tup):
        glmb = glmb_tup[0]
        dt = glmb_tup[1]

        lst = [[0.633157293, 1773.703654],
               [1.18789096, 54.7751864],
               [0.535539478, 834.6096047],
               [0.184379534, 280.7738772],
               [-0.948442144, 1601.489137],
               [1.471087126, 626.8483563],
               [0.604199317, 1752.778305],
               [1.239693395, 170.0884227],
               [-1.448102107, 339.6608391],
               [1.187969711, 196.6936677],
               [-0.247847706, 1915.77906],
               [0.104191816, 1383.754228],
               [-0.579574738, 1373.001855],
               [1.051257553, 36.57655469],
               [0.785851542, 1977.722178],
               [0.779635397, 560.8879841],
               [0.908797813, 206.4520132],
               [-0.163697315, 1817.191006],
               [-0.648380275, 575.5506772]]
        meas = []
        for z in lst:
            meas.append(np.array(z).reshape((2, 1)))

        glmb.predict(time_step=0, dt=dt)
        glmb.correct(meas=meas)

        # check that code ran
        assert 1

    def test_extract_states(self, glmb_tup):
        glmb = glmb_tup[0]
        dt = glmb_tup[1]

        lst = [[0.633157293, 1773.703654],
               [1.18789096, 54.7751864],
               [0.535539478, 834.6096047],
               [0.184379534, 280.7738772],
               [-0.948442144, 1601.489137],
               [1.471087126, 626.8483563],
               [0.604199317, 1752.778305],
               [1.239693395, 170.0884227],
               [-1.448102107, 339.6608391],
               [1.187969711, 196.6936677],
               [-0.247847706, 1915.77906],
               [0.104191816, 1383.754228],
               [-0.579574738, 1373.001855],
               [1.051257553, 36.57655469],
               [0.785851542, 1977.722178],
               [0.779635397, 560.8879841],
               [0.908797813, 206.4520132],
               [-0.163697315, 1817.191006],
               [-0.648380275, 575.5506772]]
        meas = []
        for z in lst:
            meas.append(np.array(z).reshape((2, 1)))

        glmb.predict(time_step=0, dt=dt)
        glmb.correct(meas=meas)
<<<<<<< HEAD
        glmb.extract_states(dt=dt)
=======
        
        glmb.prune
        
        glmb.cap
>>>>>>> 6e484360

        # check only 1 time step
        assert len(glmb.states) == 1
        assert len(glmb.labels) == 1

        # check that code ran with no errors, should have a cardinality of 0
        assert len(glmb.states[0]) == 0

        # also means no labels
        assert len(glmb.labels[0]) == 0<|MERGE_RESOLUTION|>--- conflicted
+++ resolved
@@ -74,14 +74,7 @@
 
         glmb.predict(time_step=0, dt=dt)
         glmb.correct(meas=meas)
-<<<<<<< HEAD
         glmb.extract_states(dt=dt)
-=======
-        
-        glmb.prune
-        
-        glmb.cap
->>>>>>> 6e484360
 
         # check only 1 time step
         assert len(glmb.states) == 1
@@ -91,4 +84,19 @@
         assert len(glmb.states[0]) == 0
 
         # also means no labels
-        assert len(glmb.labels[0]) == 0+        assert len(glmb.labels[0]) == 0
+
+    def test_prune(self, glmb_tup):
+        glmb = glmb_tup[0]
+
+        glmb.prune()
+
+        # code runs with no errors
+        assert 1
+
+    def test_cap(self, glmb_tup):
+        glmb = glmb_tup[0]
+
+        glmb.cap()
+
+        # code runs with no errors