import sys
import pytest
import numpy as np
import numpy.random as rnd
import matplotlib.pyplot as plt
from copy import deepcopy

import scipy.stats as stats

import gncpy.filters as gfilts
import gncpy.dynamics as gdyn
import gncpy.distributions as gdistrib
import gasur.swarm_estimator.tracker as tracker
from gasur.utilities.distributions import GaussianMixture, StudentsTMixture


global_seed = 69
debug_plots = False

_meas_mat = np.array([[1, 0, 0, 0],
                      [0, 1, 0, 0]])


def _state_mat_fun(t, dt, useless):
    # print('got useless arg: {}'.format(useless))
    return np.array([[1., 0, dt, 0],
                     [0., 1., 0, dt],
                     [0, 0, 1., 0],
                     [0, 0, 0, 1]])


def _meas_mat_fun(t, useless):
    # print('got useless arg: {}'.format(useless))
    return _meas_mat


def _meas_mat_fun_nonlin(t, x, *args):
    return _meas_mat @ x


def _setup_double_int_kf(dt):

    m_noise = 0.02
    p_noise = 0.2

    filt = gfilts.KalmanFilter()
    filt.set_state_model(state_mat_fun=_state_mat_fun)
    filt.set_measurement_model(meas_fun=_meas_mat_fun)
    filt.proc_noise = gdyn.DoubleIntegrator().get_dis_process_noise_mat(dt, np.array([[p_noise**2]]))
    filt.meas_noise = m_noise**2 * np.eye(2)

    return filt


def _setup_double_int_stf(dt):
    m_noise = 0.02
    p_noise = 0.2

    filt = gfilts.StudentsTFilter()
    filt.set_state_model(state_mat_fun=_state_mat_fun)
    filt.set_measurement_model(meas_fun=_meas_mat_fun)
    filt.proc_noise = gdyn.DoubleIntegrator().get_dis_process_noise_mat(dt, np.array([[p_noise**2]]))
    filt.meas_noise = m_noise**2 * np.eye(2)

    filt.meas_noise_dof = 3
    filt.proc_noise_dof = 3
    # Note filt.dof is determined by the birth terms

    return filt


def _setup_double_int_pf(dt, rng):
    m_noise = 0.02
    p_noise = 0.2

    doubleInt = gdyn.DoubleIntegrator()
    proc_noise = doubleInt.get_dis_process_noise_mat(dt, np.array([[p_noise**2]]))

    def meas_likelihood(meas, est, *args):
        return stats.multivariate_normal.pdf(meas.flatten(), mean=est.flatten(),
                                             cov=m_noise**2 * np.eye(2))

    # def proposal_sampling_fnc(x, rng):
    #     noise = p_noise * np.array([0, 0, 1, 1]) * rng.standard_normal(4)
    #     return x + noise.reshape((4, 1))

    def proposal_sampling_fnc(x, rng):  # noqa
        val = rng.multivariate_normal(x.flatten(), proc_noise).reshape(x.shape)
        return val

    def transition_prob_fnc(x_hat, mean, *args):
        return stats.multivariate_normal.pdf(x_hat.flatten(), mean.flatten(),
                                             proc_noise, True)

    def proposal_fnc(x_hat, mean, y, *args):
        return 1
        # return stats.multivariate_normal.pdf(x_hat.flatten(), mean.flatten(),
        #                                      proc_noise, True)

    filt = gfilts.ParticleFilter(rng=rng)
    filt.set_state_model(dyn_obj=doubleInt)
    filt.set_measurement_model(meas_fun=_meas_mat_fun_nonlin)

    filt.proc_noise = proc_noise.copy()
    filt.meas_noise = m_noise**2 * np.eye(2)

    filt.meas_likelihood_fnc = meas_likelihood
    filt.proposal_sampling_fnc = proposal_sampling_fnc
    filt.proposal_fnc = proposal_fnc
    # filt.transition_prob_fnc = transition_prob_fnc

    return filt


def _setup_double_int_upf(dt, rng, use_MCMC):
    m_noise = 0.02
    p_noise = 0.2

    doubleInt = gdyn.DoubleIntegrator()

    filt = gfilts.UnscentedParticleFilter(use_MCMC=use_MCMC, rng=rng)
    filt.use_cholesky_inverse = False

    filt.set_state_model(dyn_obj=doubleInt)
    filt.set_measurement_model(meas_mat=_meas_mat.copy())

    proc_noise = doubleInt.get_dis_process_noise_mat(dt, np.array([[p_noise**2]]))
    meas_noise = m_noise**2 * np.eye(2)
    filt.proc_noise = proc_noise.copy()
    filt.meas_noise = meas_noise.copy()

    return filt


def __gsm_import_dist_factory():
    def import_dist_fnc(parts, rng):
        new_parts = np.nan * np.ones(parts.particles.shape)

        disc = 0.99
        a = (3 * disc - 1) / (2 * disc)
        h = np.sqrt(1 - a**2)
        last_means = np.mean(parts.particles, axis=0)
        means = a * parts.particles[:, 0:2] + (1 - a) * last_means[0:2]

        # df, sig
        for ind in range(means.shape[1]):
            std = np.sqrt(h**2 * np.cov(parts.particles[:, ind]))

            for ii, m in enumerate(means):
                new_parts[ii, ind] = stats.norm.rvs(loc=m[ind], scale=std,
                                                    random_state=rng)

        for ii in range(new_parts.shape[0]):
            new_parts[ii, 2] = stats.invgamma.rvs(np.abs(new_parts[ii, 0]) / 2,
                                                  scale=1 / (2 / np.abs(new_parts[ii, 0])),
                                                  random_state=rng)

        return new_parts

    return import_dist_fnc


def _setup_qkf(dt, use_sqkf, m_vars):
    state_mat = np.vstack((np.hstack((np.eye(2), dt * np.eye(2), dt**2 / 2 * np.eye(2))),
                          np.hstack((np.zeros((2, 2)), np.eye(2), dt * np.eye(2))),
                          np.hstack((np.zeros((2, 2)), np.zeros((2, 2)), np.eye(2)))))
    proc_cov = np.diag((4, 4, 4, 4, 0.01, 0.01))

    def meas_fun(t, x, *args):
        return np.array([[np.sqrt(x[0, 0]**2 + x[1, 0]**2)],
                         [np.arctan2(x[1, 0], x[0, 0])]])

    # define base GSM parameters
    if use_sqkf:
        filt = gfilts.SquareRootQKF()
    else:
        filt = gfilts.QuadratureKalmanFilter()

    filt.set_state_model(state_mat=state_mat)
    filt.set_measurement_model(meas_fun=meas_fun)
    filt.proc_noise = proc_cov
    filt.meas_noise = np.diag(m_vars)

    filt.points_per_axis = 3

    return filt, state_mat, meas_fun


def _setup_ukf(dt, m_vars):
    state_mat = np.vstack((np.hstack((np.eye(2), dt * np.eye(2), dt**2 / 2 * np.eye(2))),
                          np.hstack((np.zeros((2, 2)), np.eye(2), dt * np.eye(2))),
                          np.hstack((np.zeros((2, 2)), np.zeros((2, 2)), np.eye(2)))))
    proc_cov = np.diag((4, 4, 4, 4, 0.01, 0.01))

    def meas_fun(t, x, *args):
        return np.vstack((meas_fun_range(t, x),
                          meas_fun_bearing(t, x)))

    def meas_fun_range(t, x, *args):
        return np.array([np.sqrt(x[0, 0]**2 + x[1, 0]**2)])

    def meas_fun_bearing(t, x, *args):
        return np.array([np.arctan2(x[1, 0], x[0, 0])])

    # define filter parameters
    filt = gfilts.UnscentedKalmanFilter()

    filt.set_state_model(state_mat=state_mat)
    filt.set_measurement_model(meas_fun_lst=[meas_fun_range, meas_fun_bearing])
    filt.proc_noise = proc_cov
    filt.meas_noise = np.diag(m_vars)

    # define UKF specific parameters
    filt.alpha = 0.5
    filt.kappa = 1
    filt.beta = 1.5

    return filt, state_mat, meas_fun


def __gsm_import_w_factory(inov_cov):
    def import_w_fnc(meas, parts):
        stds = np.sqrt(parts[:, 2] * parts[:, 1]**2 + inov_cov)
        return np.array([stats.norm.pdf(meas.item(), scale=scale)
                         for scale in stds])

    return import_w_fnc


def _setup_qkf_gsm(dt, rng, use_sqkf, m_dfs, m_vars):
    state_mat = np.vstack((np.hstack((np.eye(2), dt * np.eye(2), dt**2 / 2 * np.eye(2))),
                          np.hstack((np.zeros((2, 2)), np.eye(2), dt * np.eye(2))),
                          np.hstack((np.zeros((2, 2)), np.zeros((2, 2)), np.eye(2)))))
    proc_cov = np.diag((4, 4, 4, 4, 0.01, 0.01))

    def meas_fun(t, x, *args):
        return np.array([[np.sqrt(x[0, 0]**2 + x[1, 0]**2)],
                         [np.arctan2(x[1, 0], x[0, 0])]])

    # define base GSM parameters
    if use_sqkf:
        filt = gfilts.SQKFGaussianScaleMixtureFilter()
    else:
        filt = gfilts.QKFGaussianScaleMixtureFilter()

    filt.set_state_model(state_mat=state_mat)
    filt.proc_noise = proc_cov
    filt.set_measurement_model(meas_fun=meas_fun)

    # define measurement noise filters
    num_parts = 500
    bootstrap_lst = [None] * 2

    # manually setup each bootstrap filter (stripped down PF)
    for ind in range(len(bootstrap_lst)):
        mf = gfilts.BootstrapFilter()
        mf.importance_dist_fnc = __gsm_import_dist_factory()
        mf.particleDistribution = gdistrib.SimpleParticleDistribution()
        df_particles = stats.uniform.rvs(loc=1, scale=4, size=num_parts,
                                         random_state=rng)
        sig_particles = stats.uniform.rvs(loc=0, scale=5 * np.sqrt(m_vars[ind]),
                                          size=num_parts, random_state=rng)
        z_particles = np.nan * np.ones(num_parts)
        for ii, v in enumerate(df_particles):
            z_particles[ii] = stats.invgamma.rvs(v / 2, scale=1 / (2 / v),
                                                 random_state=rng)
        mf.particleDistribution.particles = np.stack((df_particles, sig_particles,
                                                      z_particles), axis=1)

        mf.particleDistribution.num_parts_per_ind = np.ones(num_parts)
        mf.particleDistribution.weights = 1 / num_parts * np.ones(num_parts)
        mf.rng = rng
        bootstrap_lst[ind] = mf

    importance_weight_factory_lst = [__gsm_import_w_factory] * len(bootstrap_lst)
    filt.set_meas_noise_model(bootstrap_lst=bootstrap_lst,
                              importance_weight_factory_lst=importance_weight_factory_lst)

    # define QKF specific parameters for core filter
    filt.points_per_axis = 3

    return filt, state_mat, meas_fun


def _setup_ukf_gsm(dt, rng, m_dfs, m_vars):
    state_mat = np.vstack((np.hstack((np.eye(2), dt * np.eye(2), dt**2 / 2 * np.eye(2))),
                          np.hstack((np.zeros((2, 2)), np.eye(2), dt * np.eye(2))),
                          np.hstack((np.zeros((2, 2)), np.zeros((2, 2)), np.eye(2)))))
    proc_cov = np.diag((4, 4, 4, 4, 0.01, 0.01))

    def meas_fun(t, x, *args):
        return np.vstack((meas_fun_range(t, x),
                          meas_fun_bearing(t, x)))

    def meas_fun_range(t, x, *args):
        return np.array([np.sqrt(x[0, 0]**2 + x[1, 0]**2)])

    def meas_fun_bearing(t, x, *args):
        return np.array([np.arctan2(x[1, 0], x[0, 0])])

    # define base GSM parameters
    filt = gfilts.UKFGaussianScaleMixtureFilter()

    filt.set_state_model(state_mat=state_mat)
    filt.proc_noise = proc_cov
    filt.set_measurement_model(meas_fun_lst=[meas_fun_range, meas_fun_bearing])

    # define measurement noise filters
    num_parts = 500
    bootstrap_lst = [None] * 2

    # manually setup each bootstrap filter (stripped down PF)
    for ind in range(len(bootstrap_lst)):
        mf = gfilts.BootstrapFilter()
        mf.importance_dist_fnc = __gsm_import_dist_factory()
        mf.particleDistribution = gdistrib.SimpleParticleDistribution()
        df_particles = stats.uniform.rvs(loc=1, scale=4, size=num_parts,
                                         random_state=rng)
        sig_particles = stats.uniform.rvs(loc=0, scale=5 * np.sqrt(m_vars[ind]),
                                          size=num_parts, random_state=rng)
        z_particles = np.nan * np.ones(num_parts)
        for ii, v in enumerate(df_particles):
            z_particles[ii] = stats.invgamma.rvs(v / 2, scale=1 / (2 / v),
                                                 random_state=rng)
        mf.particleDistribution.particles = np.stack((df_particles, sig_particles,
                                                      z_particles), axis=1)

        mf.particleDistribution.num_parts_per_ind = np.ones(num_parts)
        mf.particleDistribution.weights = 1 / num_parts * np.ones(num_parts)
        mf.rng = rng
        bootstrap_lst[ind] = mf

    importance_weight_factory_lst = [__gsm_import_w_factory] * len(bootstrap_lst)
    filt.set_meas_noise_model(bootstrap_lst=bootstrap_lst,
                              importance_weight_factory_lst=importance_weight_factory_lst)

    # define UKF specific parameters for core filter
    filt.alpha = 0.5
    filt.kappa = 1
    filt.beta = 1.5

    return filt, state_mat, meas_fun


def _setup_ekf_gsm(dt, rng, m_dfs, m_vars):
    state_mat = np.vstack((np.hstack((np.eye(2), dt * np.eye(2), dt**2 / 2 * np.eye(2))),
                          np.hstack((np.zeros((2, 2)), np.eye(2), dt * np.eye(2))),
                          np.hstack((np.zeros((2, 2)), np.zeros((2, 2)), np.eye(2)))))
    proc_cov = np.diag((4, 4, 4, 4, 0.01, 0.01))

    def meas_fun(t, x, *args):
        return np.vstack((meas_fun_range(t, x),
                          meas_fun_bearing(t, x)))

    def meas_fun_range(t, x, *args):
        return np.array([np.sqrt(x[0, 0]**2 + x[1, 0]**2)])

    def meas_fun_bearing(t, x, *args):
        return np.array([np.arctan2(x[1, 0], x[0, 0])])

    # define base GSM parameters
    filt = gfilts.EKFGaussianScaleMixtureFilter()

    def _x_dot(t, x, *args):
        return x[2]

    def _y_dot(t, x, *args):
        return x[3]

    def _x_ddot(t, x, *args):
        return x[4]

    def _y_ddot(t, x, *args):
        return x[5]

    def _x_dddot(t, x, *args):
        return 0

    def _y_dddot(t, x, *args):
        return 0

    ode_lst = [_x_dot, _y_dot, _x_ddot, _y_ddot, _x_dddot, _y_dddot]

    filt.set_state_model(ode_lst=ode_lst)
    filt.proc_noise = proc_cov
    filt.set_measurement_model(meas_fun_lst=[meas_fun_range, meas_fun_bearing])
    filt.cov = np.diag((5 * 10**4, 5 * 10**4, 8, 8, 0.02, 0.02))

    # define measurement noise filters
    num_parts = 500

    range_gsm = gdistrib.GaussianScaleMixture(gsm_type=gdistrib.GSMTypes.STUDENTS_T,
                                              degrees_of_freedom=m_dfs[0],
                                              df_range=(1, 5),
                                              scale=np.sqrt(m_vars[0]).reshape((1, 1)),
                                              scale_range=(0, 5 * np.sqrt(m_vars[0])))

    bearing_gsm = gdistrib.GaussianScaleMixture(gsm_type=gdistrib.GSMTypes.STUDENTS_T,
                                                degrees_of_freedom=m_dfs[1],
                                                df_range=(1, 5),
                                                scale=np.sqrt(m_vars[1]).reshape((1, 1)),
                                                scale_range=(0, 5 * np.sqrt(m_vars[1])))

    filt.set_meas_noise_model(gsm_lst=[range_gsm, bearing_gsm], num_parts=num_parts,
                              rng=rng)

    # set EKF specific settings
    filt.dt = dt

    return filt, state_mat, meas_fun


def _setup_phd_double_int_birth():
    mu = [np.array([10., 0., 0., 0.]).reshape((4, 1))]
    cov = [np.diag(np.array([1, 1, 1, 1]))**2]
    gm0 = GaussianMixture(means=mu, covariances=cov, weights=[1])

    return [gm0, ]


def _setup_gm_glmb_double_int_birth():
    mu = [np.array([10., 0., 0., 1.]).reshape((4, 1))]
    cov = [np.diag(np.array([1, 1, 1, 1]))**2]
    gm0 = GaussianMixture(means=mu, covariances=cov, weights=[1])

    # return [(gm0, 0.03), ]
    return [(gm0, 0.003), ]


def _setup_stm_glmb_double_int_birth():
    mu = [np.array([10., 0., 0., 1.]).reshape((4, 1))]
    scale = [np.diag(np.array([1, 1, 1, 1]))**2]
    stm0 = StudentsTMixture(means=mu, scalings=scale, weights=[1])

    return [(stm0, 0.003), ]


def _setup_smc_glmb_double_int_birth(num_parts, rng):
    means = [np.array([10., 0., 0., 2.]).reshape((4, 1))]
    cov = np.diag(np.array([1, 1, 1, 1]))**2
    b_probs = [0.003, ]

    birth_terms = []
    for (m, p) in zip(means, b_probs):
        distrib = gdistrib.ParticleDistribution()
        spread = 2 * np.sqrt(np.diag(cov)).reshape(m.shape)
        l_bnd = m - spread / 2
        for ii in range(0, num_parts):
            part = gdistrib.Particle()
            part.point = l_bnd + spread * rng.random(m.shape)
            w = 1 / num_parts
            distrib.add_particle(part, w)

        birth_terms.append((distrib, p))

    return birth_terms


def _setup_usmc_glmb_double_int_birth(num_parts, rng):
    # means = [np.array([10., 0., 0., 2.]).reshape((4, 1))]
    means = [np.array([20, 80, 3, -3]).reshape((4, 1))]
    # cov = np.diag(np.array([1, 1, 1, 1]))**2
    cov = np.diag([3**2, 5**2, 2**2, 1])
    b_probs = [0.005, ]
    alpha = 10**-3
    kappa = 0

    birth_terms = []
    for (m, p) in zip(means, b_probs):
        distrib = gdistrib.ParticleDistribution()
        spread = 2 * np.sqrt(np.diag(cov)).reshape(m.shape)
        l_bnd = m - spread / 2
        for ii in range(0, num_parts):
            part = gdistrib.Particle()
            part.point = l_bnd + spread * rng.random(m.shape)
            part.uncertainty = cov.copy()
            part.sigmaPoints = gdistrib.SigmaPoints(alpha=alpha, kappa=kappa)
            part.sigmaPoints.update_points(part.point, part.uncertainty)
            part.sigmaPoints.init_weights()
            distrib.add_particle(part, 1 / num_parts)

        birth_terms.append((distrib, p))

    return birth_terms


def _setup_gsm_birth():
    # note: GSM filter assumes noise is conditionally Gaussian so use GM with 1 term for birth
    means = [np.array([2000, 2000, 20, 20, 0, 0]).reshape((6, 1))]
    cov = [np.diag((5 * 10**4, 5 * 10**4, 8, 8, 0.02, 0.02))]
    gm0 = GaussianMixture(means=means, covariances=cov, weights=[1])

    return [(gm0, 0.05), ]


def _gen_meas(tt, true_agents, proc_noise, meas_noise, rng):
    meas_in = []
    for x in true_agents:
        xp = rng.multivariate_normal(x.flatten(), proc_noise).reshape(x.shape)
        meas = _meas_mat @ xp
        m = rng.multivariate_normal(meas.flatten(), meas_noise).reshape(meas.shape)
        meas_in.append(m.copy())

    return meas_in


def _gen_meas_qkf(tt, true_agents, proc_noise, meas_fun, m_vars, rng):
    meas_out = []
    for x in true_agents:
        xp = rng.multivariate_normal(x.flatten(), proc_noise).reshape(x.shape)
        meas = meas_fun(tt, xp)
        for ii, var in enumerate(m_vars):
            meas[ii, 0] += stats.norm.rvs(scale=np.sqrt(var), random_state=rng)
        meas_out.append(meas.copy())

    return meas_out


def _gen_meas_gsm(tt, true_agents, proc_noise, meas_fun, m_dfs, m_vars, rng):
    meas_out = []
    for x in true_agents:
        xp = rng.multivariate_normal(x.flatten(), proc_noise).reshape(x.shape)
        meas = meas_fun(tt, xp)
        for ii, (df, var) in enumerate(zip(m_dfs, m_vars)):
            meas[ii, 0] += stats.t.rvs(df, scale=np.sqrt(var), random_state=rng)
        meas_out.append(meas.copy())

    return meas_out


def _prop_true(true_agents, tt, dt):
    out = []
    for ii, x in enumerate(true_agents):
        out.append(_state_mat_fun(tt, dt, 'useless') @ x)

    return out


def _update_true_agents(true_agents, tt, dt, b_model, rng):
    out = _prop_true(true_agents, tt, dt)

    if any(np.abs(tt - np.array([0, 1, 1.5])) < 1e-8):
        x = b_model[0].means[0] + (rng.standard_normal(4) * np.ones(4)).reshape((4, 1))
        out.append(x.copy())

    return out


def _update_true_agents_prob(true_agents, tt, dt, b_model, rng):
    out = _prop_true(true_agents, tt, dt)

    p = rng.uniform()
    for gm, w in b_model:
        if p <= w:
            print('birth at {:.2f}'.format(tt))
            x = gm.means[0] + (1 * rng.standard_normal(4)).reshape((4, 1))
            out.append(x.copy())

    return out


def _update_true_agents_prob_smc(true_agents, tt, dt, b_model, rng):
    out = []
    doubleInt = gdyn.DoubleIntegrator()
    for ii, x in enumerate(true_agents):
        out.append(doubleInt.get_state_mat(tt, dt) @ x)

    if any(np.abs(tt - np.array([0.5])) < 1e-8):
        for distrib, w in b_model:
            print('birth at {:.2f}'.format(tt))
            inds = np.arange(0, len(distrib.particles))
            ii = rnd.choice(inds, p=distrib.weights)
            out.append(distrib.particles[ii].copy())

    return out


def _update_true_agents_prob_usmc(true_agents, tt, dt, b_model, rng):
    out = []
    doubleInt = gdyn.DoubleIntegrator()
    for ii, x in enumerate(true_agents):
        out.append(doubleInt.get_state_mat(tt, dt) @ x)

    if any(np.abs(tt - np.array([0.5])) < 1e-8):
        for distrib, w in b_model:
            print('birth at {:.2f}'.format(tt))
            out.append(distrib.mean.copy())

    return out


def _update_true_agents_gsm(true_agents, tt, b_model, rng, state_mat):
    out = []
    for existing in true_agents:
        out.append(state_mat @ existing)

    if any(np.abs(tt - np.array([5])) < 1e-8):
        print('birth at {:.2f}'.format(tt))
        gm = b_model[0][0]
        out.append(gm.means[0].copy().reshape(gm.means[0].shape))

    return out


def test_PHD():  # noqa
    print('Test PHD')

    rng = rnd.default_rng(global_seed)

    dt = 0.01
    t0, t1 = 0, 10 + dt

    filt = _setup_double_int_kf(dt)
    state_mat_args = (dt, 'test arg')
    meas_fun_args = ('useless arg', )

    b_model = _setup_phd_double_int_birth()

    RFS_base_args = {'prob_detection': 0.99, 'prob_survive': 0.98,
                     'in_filter': filt, 'birth_terms': b_model,
                     'clutter_den': 1**-7, 'clutter_rate': 1**-7}
    phd = tracker.ProbabilityHypothesisDensity(**RFS_base_args)
    phd.gating_on = False

    time = np.arange(t0, t1, dt)
    true_agents = []
    global_true = []
    for kk, tt in enumerate(time):

        true_agents = _update_true_agents(true_agents, tt, dt, b_model, rng)
        global_true.append(deepcopy(true_agents))

        filt_args = {'state_mat_args': state_mat_args}
        phd.predict(tt, filt_args=filt_args)

        meas_in = _gen_meas(tt, true_agents, filt.proc_noise, filt.meas_noise, rng)

        filt_args = {'meas_fun_args': meas_fun_args}
        phd.correct(tt, meas_in, meas_mat_args={}, est_meas_args={},
                    filt_args=filt_args)

        phd.cleanup()

    phd.calculate_ospa(global_true, 2, 1)

    if debug_plots:
        phd.plot_states([0, 1])
        phd.plot_ospa_history(time=time, time_units='s')

    assert len(true_agents) == phd.cardinality, 'Wrong cardinality'


def test_CPHD():  # noqa
    print('Test CPHD')

    rng = rnd.default_rng(global_seed)

    dt = 0.01
    t0, t1 = 0, 10 + dt

    filt = _setup_double_int_kf(dt)
    state_mat_args = (dt, 'test arg')
    meas_fun_args = ('useless arg', )

    b_model = _setup_phd_double_int_birth()

    RFS_base_args = {'prob_detection': 0.99, 'prob_survive': 0.98,
                     'in_filter': filt, 'birth_terms': b_model,
                     'clutter_den': 1**-7, 'clutter_rate': 1**-7}
    phd = tracker.CardinalizedPHD(**RFS_base_args)
    phd.gating_on = False

    time = np.arange(t0, t1, dt)
    true_agents = []
    global_true = []
    for kk, tt in enumerate(time):

        true_agents = _update_true_agents(true_agents, tt, dt, b_model, rng)
        global_true.append(deepcopy(true_agents))

        filt_args = {'state_mat_args': state_mat_args}
        phd.predict(tt, filt_args=filt_args)

        meas_in = _gen_meas(tt, true_agents, filt.proc_noise, filt.meas_noise, rng)

        filt_args = {'meas_fun_args': meas_fun_args}
        phd.correct(tt, meas_in, meas_mat_args={}, est_meas_args={},
                    filt_args=filt_args)

        phd.cleanup()

    phd.calculate_ospa(global_true, 2, 1)

    if debug_plots:
        phd.plot_card_time_hist(time_vec=time)
        phd.plot_states([0, 1])
        phd.plot_ospa_history(time=time, time_units='s')

    assert len(true_agents) == phd.cardinality, 'Wrong cardinality'


def test_GLMB():  # noqa
    print('Test GM-GLMB')

    rng = rnd.default_rng(global_seed)

    dt = 0.01
    t0, t1 = 0, 6 + dt

    filt = _setup_double_int_kf(dt)
    state_mat_args = (dt, 'test arg')
    meas_fun_args = ('useless arg', )

    b_model = _setup_gm_glmb_double_int_birth()

    RFS_base_args = {'prob_detection': 0.99, 'prob_survive': 0.98,
                     'in_filter': filt, 'birth_terms': b_model,
                     'clutter_den': 1**-7, 'clutter_rate': 1**-7}
    GLMB_args = {'req_births': len(b_model) + 1, 'req_surv': 1000,
                 'req_upd': 800, 'prune_threshold': 10**-5, 'max_hyps': 1000}
    glmb = tracker.GeneralizedLabeledMultiBernoulli(**GLMB_args, **RFS_base_args)

    time = np.arange(t0, t1, dt)
    true_agents = []
    global_true = []
    print('\tStarting sim')
    for kk, tt in enumerate(time):
        if np.mod(kk, 100) == 0:
            print('\t\t{:.2f}'.format(tt))
            sys.stdout.flush()

        true_agents = _update_true_agents_prob(true_agents, tt, dt, b_model, rng)
        global_true.append(deepcopy(true_agents))

        pred_args = {'state_mat_args': state_mat_args}
        glmb.predict(tt, filt_args=pred_args)

        meas_in = _gen_meas(tt, true_agents, filt.proc_noise, filt.meas_noise, rng)

        cor_args = {'meas_fun_args': meas_fun_args}
        glmb.correct(tt, meas_in, filt_args=cor_args)

        extract_kwargs = {'update': True, 'calc_states': False}
        glmb.cleanup(extract_kwargs=extract_kwargs)

    extract_kwargs = {'update': False, 'calc_states': True}
    glmb.extract_states(**extract_kwargs)

    glmb.calculate_ospa(global_true, 2, 1)

    if debug_plots:
        glmb.plot_states_labels([0, 1], true_states=global_true,
                                meas_inds=[0, 1])
        glmb.plot_card_dist()
        glmb.plot_card_history(time_units='s', time=time)
        glmb.plot_ospa_history()

    print('\tExpecting {} agents'.format(len(true_agents)))

    assert len(true_agents) == glmb.cardinality, 'Wrong cardinality'


def test_STM_GLMB():  # noqa
    print('Test STM-GLMB')

    rng = rnd.default_rng(global_seed)

    dt = 0.01
    t0, t1 = 0, 6 + dt

    filt = _setup_double_int_stf(dt)
    state_mat_args = (dt, 'test arg')
    meas_fun_args = ('useless arg', )

    b_model = _setup_stm_glmb_double_int_birth()

    RFS_base_args = {'prob_detection': 0.99, 'prob_survive': 0.99,
                     'in_filter': filt, 'birth_terms': b_model,
                     'clutter_den': 1**-7, 'clutter_rate': 1**-7}
    GLMB_args = {'req_births': len(b_model) + 1, 'req_surv': 1000,
                 'req_upd': 800, 'prune_threshold': 10**-5, 'max_hyps': 1000}
    glmb = tracker.STMGeneralizedLabeledMultiBernoulli(**GLMB_args, **RFS_base_args)

    time = np.arange(t0, t1, dt)
    true_agents = []
    global_true = []
    print('\tStarting sim')
    for kk, tt in enumerate(time):
        if np.mod(kk, 100) == 0:
            print('\t\t{:.2f}'.format(tt))
            sys.stdout.flush()

        true_agents = _update_true_agents_prob(true_agents, tt, dt, b_model, rng)
        global_true.append(deepcopy(true_agents))

        pred_args = {'state_mat_args': state_mat_args}
        glmb.predict(tt, filt_args=pred_args)

        meas_in = _gen_meas(tt, true_agents, filt.proc_noise, filt.meas_noise, rng)

        cor_args = {'meas_fun_args': meas_fun_args}
        glmb.correct(tt, meas_in, filt_args=cor_args)

        extract_kwargs = {'update': True, 'calc_states': False}
        glmb.cleanup(extract_kwargs=extract_kwargs)

    extract_kwargs = {'update': False, 'calc_states': True}
    glmb.extract_states(**extract_kwargs)

    if debug_plots:
        glmb.plot_states_labels([0, 1], true_states=global_true,
                                meas_inds=[0, 1])
        glmb.plot_card_dist()
    print('\tExpecting {} agents'.format(len(true_agents)))

    assert len(true_agents) == glmb.cardinality, 'Wrong cardinality'


@pytest.mark.slow
def test_SMC_GLMB():  # noqa
    print('Test SMC-GLMB')

    rng = rnd.default_rng(global_seed)
    filt_rng = rnd.default_rng(global_seed)

    dt = 0.01
    t0, t1 = 0, 1 + dt
    num_parts = 1000
    prob_detection = 0.99
    prob_survive = 0.98

    filt = _setup_double_int_pf(dt, filt_rng)
    meas_fun_args = ()
    dyn_fun_params = (dt, )

    b_model = _setup_smc_glmb_double_int_birth(num_parts, rng)

    def compute_prob_detection(part_lst, prob_det):
        if len(part_lst) == 0:
            return np.array([])
        else:
            return prob_det * np.ones(len(part_lst))

    def compute_prob_survive(part_lst, prob_survive):
        if len(part_lst) == 0:
            return np.array([])
        else:
            return prob_survive * np.ones(len(part_lst))

    RFS_base_args = {'prob_detection': prob_detection,
                     'prob_survive': prob_survive, 'in_filter': filt,
                     'birth_terms': b_model, 'clutter_den': 1**-7,
                     'clutter_rate': 1**-7}
    GLMB_args = {'req_births': len(b_model) + 1, 'req_surv': 1000,
                 'req_upd': 800, 'prune_threshold': 10**-5, 'max_hyps': 1000}
    SMC_args = {'compute_prob_detection': compute_prob_detection,
                'compute_prob_survive': compute_prob_survive}
    glmb = tracker.SMCGeneralizedLabeledMultiBernoulli(**SMC_args,
                                                       **GLMB_args,
                                                       **RFS_base_args)
    glmb.use_parallel_correct = True

    time = np.arange(t0, t1, dt)
    true_agents = []
    global_true = []
    print('\tStarting sim')
    for kk, tt in enumerate(time):
        if np.mod(kk, 100) == 0:
            print('\t\t{:.2f}'.format(tt))
            sys.stdout.flush()

        true_agents = _update_true_agents_prob_smc(true_agents, tt, dt, b_model, rng)
        global_true.append(deepcopy(true_agents))

        pred_args = {'dyn_fun_params': dyn_fun_params}
        prob_surv_args = (prob_survive, )
        glmb.predict(tt, prob_surv_args=prob_surv_args, filt_args=pred_args)

        meas_in = _gen_meas(tt, true_agents, filt.proc_noise, filt.meas_noise, rng)

        cor_args = {'meas_fun_args': meas_fun_args}
        prob_det_args = (prob_detection, )
        glmb.correct(tt, meas_in, prob_det_args=prob_det_args,
                     filt_args=cor_args)

        extract_kwargs = {'update': True, 'calc_states': False}
        glmb.cleanup(extract_kwargs=extract_kwargs)

    extract_kwargs = {'update': False, 'calc_states': True}
    glmb.extract_states(**extract_kwargs)

    if debug_plots:
        glmb.plot_states_labels([0, 1], true_states=global_true,
                                meas_inds=[0, 1])
        glmb.plot_card_dist()
        glmb.plot_card_history(time_units='s', time=time)
    print('\tExpecting {} agents'.format(len(true_agents)))

    assert len(true_agents) == glmb.cardinality, 'Wrong cardinality'


def test_USMC_GLMB():  # noqa
    print('Test USMC-GLMB')

    rng = rnd.default_rng(global_seed)
    filt_rng = rnd.default_rng(global_seed)

    dt = 0.01
    t0, t1 = 0, 1 + dt
    num_parts = 75
    prob_detection = 0.99
    prob_survive = 0.98
    use_MCMC = False

    filt = _setup_double_int_upf(dt, filt_rng, use_MCMC)
    meas_fun_args = ()
    dyn_fun_params = (dt, )

    b_model = _setup_usmc_glmb_double_int_birth(num_parts, rng)

    def compute_prob_detection(part_lst, prob_det):
        if len(part_lst) == 0:
            return np.array([])
        else:
            return prob_det * np.ones(len(part_lst))

    def compute_prob_survive(part_lst, prob_survive):
        if len(part_lst) == 0:
            return np.array([])
        else:
            return prob_survive * np.ones(len(part_lst))

    RFS_base_args = {'prob_detection': prob_detection,
                     'prob_survive': prob_survive, 'in_filter': filt,
                     'birth_terms': b_model, 'clutter_den': 1**-7,
                     'clutter_rate': 1**-7}
    GLMB_args = {'req_births': len(b_model) + 1, 'req_surv': 1000,
                 'req_upd': 800, 'prune_threshold': 10**-5, 'max_hyps': 1000}
    SMC_args = {'compute_prob_detection': compute_prob_detection,
                'compute_prob_survive': compute_prob_survive}
    glmb = tracker.SMCGeneralizedLabeledMultiBernoulli(**SMC_args,
                                                       **GLMB_args,
                                                       **RFS_base_args)

    time = np.arange(t0, t1, dt)
    true_agents = []
    global_true = []
    print('\tStarting sim')
    for kk, tt in enumerate(time):
        if np.mod(kk, 100) == 0:
            print('\t\t{:.2f}'.format(tt))
            sys.stdout.flush()

        true_agents = _update_true_agents_prob_usmc(true_agents, tt, dt,
                                                    b_model, rng)
        global_true.append(deepcopy(true_agents))

        prob_surv_args = (prob_survive, )
        ukf_kwargs_pred = {'state_mat_args': dyn_fun_params}
        filt_args_pred = {'ukf_kwargs': ukf_kwargs_pred}
        glmb.predict(tt, prob_surv_args=prob_surv_args, filt_args=filt_args_pred)

        meas_in = _gen_meas(tt, true_agents, filt.proc_noise, filt.meas_noise, rng)

        prob_det_args = (prob_detection, )
        ukf_kwargs_cor = {'meas_fun_args': meas_fun_args}
        filt_args_cor = {'ukf_kwargs': ukf_kwargs_cor}
        glmb.correct(tt, meas_in, prob_det_args=prob_det_args,
                     filt_args=filt_args_cor)

        extract_kwargs = {'update': True, 'calc_states': False}
        glmb.cleanup(extract_kwargs=extract_kwargs)

    extract_kwargs = {'update': False, 'calc_states': True}
    glmb.extract_states(**extract_kwargs)

    if debug_plots:
        glmb.plot_states_labels([0, 1], true_states=global_true,
                                meas_inds=[0, 1])
        glmb.plot_card_dist()
        glmb.plot_card_history(time_units='s', time=time)
    print('\tExpecting {} agents'.format(len(true_agents)))
    print('\tmax cardinality {}'.format(np.max([len(s_set) for s_set in glmb.states])))

    assert len(true_agents) == glmb.cardinality, 'Wrong cardinality'


def test_MCMC_USMC_GLMB():  # noqa
    print('Test MCMC USMC-GLMB')

    rng = rnd.default_rng(global_seed)
    filt_rng = rnd.default_rng(global_seed)

    dt = 0.01
    t0, t1 = 0, 1 + dt
    num_parts = 30
    prob_detection = 0.99
    prob_survive = 0.98
    use_MCMC = True

    filt = _setup_double_int_upf(dt, filt_rng, use_MCMC)
    meas_fun_args = ()
    dyn_fun_params = (dt, )

    b_model = _setup_usmc_glmb_double_int_birth(num_parts, rng)

    def compute_prob_detection(part_lst, prob_det):
        if len(part_lst) == 0:
            return np.array([])
        else:
            return prob_det * np.ones(len(part_lst))

    def compute_prob_survive(part_lst, prob_survive):
        if len(part_lst) == 0:
            return np.array([])
        else:
            return prob_survive * np.ones(len(part_lst))

    RFS_base_args = {'prob_detection': prob_detection,
                     'prob_survive': prob_survive, 'in_filter': filt,
                     'birth_terms': b_model, 'clutter_den': 1**-7,
                     'clutter_rate': 1**-7}
    GLMB_args = {'req_births': len(b_model) + 1, 'req_surv': 1000,
                 'req_upd': 800, 'prune_threshold': 10**-5, 'max_hyps': 1000}
    SMC_args = {'compute_prob_detection': compute_prob_detection,
                'compute_prob_survive': compute_prob_survive}
    glmb = tracker.SMCGeneralizedLabeledMultiBernoulli(**SMC_args,
                                                       **GLMB_args,
                                                       **RFS_base_args)

    time = np.arange(t0, t1, dt)
    true_agents = []
    global_true = []
    print('\tStarting sim')
    for kk, tt in enumerate(time):
        if np.mod(kk, 100) == 0:
            print('\t\t{:.2f}'.format(tt))
            sys.stdout.flush()

        true_agents = _update_true_agents_prob_usmc(true_agents, tt, dt,
                                                    b_model, rng)
        global_true.append(deepcopy(true_agents))

        prob_surv_args = (prob_survive, )
        ukf_kwargs_pred = {'state_mat_args': dyn_fun_params}
        filt_args_pred = {'ukf_kwargs': ukf_kwargs_pred}
        glmb.predict(tt, prob_surv_args=prob_surv_args, filt_args=filt_args_pred)

        meas_in = _gen_meas(tt, true_agents, filt.proc_noise, filt.meas_noise, rng)

        prob_det_args = (prob_detection, )
        ukf_kwargs_cor = {'meas_fun_args': meas_fun_args}
        filt_args_cor = {'ukf_kwargs': ukf_kwargs_cor}
        glmb.correct(tt, meas_in, prob_det_args=prob_det_args,
                     filt_args=filt_args_cor)

        extract_kwargs = {'update': True, 'calc_states': False}
        glmb.cleanup(extract_kwargs=extract_kwargs)

    extract_kwargs = {'update': False, 'calc_states': True}
    glmb.extract_states(**extract_kwargs)

    if debug_plots:
        glmb.plot_states_labels([0, 1], true_states=global_true,
                                meas_inds=[0, 1])
        glmb.plot_card_dist()
        glmb.plot_card_history(time_units='s', time=time)
    print('\tExpecting {} agents'.format(len(true_agents)))
    print('max cardinality {}'.format(np.max([len(s_set) for s_set in glmb.states])))

    assert len(true_agents) == glmb.cardinality, 'Wrong cardinality'


def test_JGLMB():  # noqa
    print('Test GM-JGLMB')

    rng = rnd.default_rng(global_seed)

    dt = 0.01
    # t0, t1 = 0, 6 + dt
    t0, t1 = 0, 6 + dt

    filt = _setup_double_int_kf(dt)
    state_mat_args = (dt, 'test arg')
    meas_fun_args = ('useless arg', )

    b_model = _setup_gm_glmb_double_int_birth()

    RFS_base_args = {'prob_detection': 0.99, 'prob_survive': 0.98,
                     'in_filter': filt, 'birth_terms': b_model,
                     'clutter_den': 1**-3, 'clutter_rate': 1**-3}
    JGLMB_args = {'req_births': len(b_model) + 1, 'req_surv': 1000,
                 'req_upd': 800, 'prune_threshold': 10**-5, 'max_hyps': 1000}
    jglmb = tracker.JointGeneralizedLabeledMultiBernoulli(**JGLMB_args,
                                                          **RFS_base_args)
    jglmb.use_parallel_correct = False

    time = np.arange(t0, t1, dt)
    true_agents = []
    global_true = []
    print('\tStarting sim')
    for kk, tt in enumerate(time):
        if np.mod(kk, 100) == 0:
            print('\t\t{:.2f}'.format(tt))
            sys.stdout.flush()

        true_agents = _update_true_agents_prob(true_agents, tt, dt, b_model, rng)
        global_true.append(deepcopy(true_agents))

        pred_args = {'state_mat_args': state_mat_args}
        jglmb.predict(tt, filt_args=pred_args)

        meas_in = _gen_meas(tt, true_agents, filt.proc_noise, filt.meas_noise, rng)

        cor_args = {'meas_fun_args': meas_fun_args}
        jglmb.correct(tt, meas_in, filt_args=cor_args)

        extract_kwargs = {'update': True, 'calc_states': False}
        jglmb.cleanup(extract_kwargs=extract_kwargs)

    extract_kwargs = {'update': False, 'calc_states': True}
    jglmb.extract_states(**extract_kwargs)

    jglmb.calculate_ospa(global_true, 2, 1)

    if debug_plots:
        jglmb.plot_states_labels([0, 1], true_states=global_true,
                                meas_inds=[0, 1])
        jglmb.plot_card_dist()
        jglmb.plot_card_history(time_units='s', time=time)
        jglmb.plot_ospa_history()

    print('\tExpecting {} agents'.format(len(true_agents)))

    assert len(true_agents) == jglmb.cardinality, 'Wrong cardinality'

def test_QKF_GLMB():  # noqa
    print('Test QKF-GLMB')

    rng = rnd.default_rng(global_seed)

    dt = 1  # s
    t0, t1 = 0, 20 + dt
    prob_detection = 0.99
    prob_survive = 0.98
    use_sqkf = False
    print_interval = 10  # s

    # measurement noise parameters
    m_vars = (100, (0.15 * np.pi / 180)**2)

    filt, state_mat, meas_fun = _setup_qkf(dt, use_sqkf, m_vars)
    b_model = _setup_gsm_birth()

    RFS_base_args = {'prob_detection': prob_detection,
                     'prob_survive': prob_survive, 'in_filter': filt,
                     'birth_terms': b_model, 'clutter_den': 1**-7,
                     'clutter_rate': 1**-7}
    GLMB_args = {'req_births': len(b_model) + 1, 'req_surv': 1000,
                 'req_upd': 800, 'prune_threshold': 10**-5, 'max_hyps': 1000}
    glmb = tracker.GeneralizedLabeledMultiBernoulli(**GLMB_args,
                                                    **RFS_base_args)

    time = np.arange(t0, t1, dt)
    true_agents = []
    global_true = []
    print('\tStarting sim')
    for kk, tt in enumerate(time):
        if np.mod(kk, int(print_interval / dt)) == 0:
            print('\t\t{:.2f}'.format(tt))
            sys.stdout.flush()

        true_agents = _update_true_agents_gsm(true_agents, tt, b_model, rng,
                                              state_mat)
        global_true.append(deepcopy(true_agents))

        filt_args_pred = {}
        glmb.predict(tt, filt_args=filt_args_pred)

        meas_in = _gen_meas_qkf(tt, true_agents, filt.proc_noise, meas_fun,
                                m_vars, rng)

        filt_args_cor = {}
        glmb.correct(tt, meas_in, filt_args=filt_args_cor)

        extract_kwargs = {'update': True, 'calc_states': False}
        glmb.cleanup(extract_kwargs=extract_kwargs)

    extract_kwargs = {'update': False, 'calc_states': True}
    glmb.extract_states(**extract_kwargs)

    if debug_plots:
        glmb.plot_states_labels([0, 1], true_states=global_true,
                                meas_inds=[])
        glmb.plot_card_dist()
        glmb.plot_card_history(time_units='s', time=time)

    print('\tExpecting {} agents'.format(len(true_agents)))
    print('\tmax cardinality {}'.format(np.max([len(s_set) for s_set in glmb.states])))

    assert len(true_agents) == glmb.cardinality, 'Wrong cardinality'

def test_SQKF_GLMB():  # noqa
    print('Test SQKF-GLMB')

    rng = rnd.default_rng(global_seed)

    dt = 1  # s
    t0, t1 = 0, 20 + dt
    prob_detection = 0.99
    prob_survive = 0.98
    use_sqkf = True
    print_interval = 10  # s

    # measurement noise parameters
    m_vars = (100, (0.15 * np.pi / 180)**2)

    filt, state_mat, meas_fun = _setup_qkf(dt, use_sqkf, m_vars)
    b_model = _setup_gsm_birth()

    RFS_base_args = {'prob_detection': prob_detection,
                     'prob_survive': prob_survive, 'in_filter': filt,
                     'birth_terms': b_model, 'clutter_den': 1**-7,
                     'clutter_rate': 1**-7}
    GLMB_args = {'req_births': len(b_model) + 1, 'req_surv': 1000,
                 'req_upd': 800, 'prune_threshold': 10**-5, 'max_hyps': 1000}
    glmb = tracker.GeneralizedLabeledMultiBernoulli(**GLMB_args,
                                                    **RFS_base_args)

    time = np.arange(t0, t1, dt)
    true_agents = []
    global_true = []
    print('\tStarting sim')
    for kk, tt in enumerate(time):
        if np.mod(kk, int(print_interval / dt)) == 0:
            print('\t\t{:.2f}'.format(tt))
            sys.stdout.flush()

        true_agents = _update_true_agents_gsm(true_agents, tt, b_model, rng,
                                              state_mat)
        global_true.append(deepcopy(true_agents))

        filt_args_pred = {}
        glmb.predict(tt, filt_args=filt_args_pred)

        meas_in = _gen_meas_qkf(tt, true_agents, filt.proc_noise, meas_fun,
                                m_vars, rng)

        filt_args_cor = {}
        glmb.correct(tt, meas_in, filt_args=filt_args_cor)

        extract_kwargs = {'update': True, 'calc_states': False}
        glmb.cleanup(extract_kwargs=extract_kwargs)

    extract_kwargs = {'update': False, 'calc_states': True}
    glmb.extract_states(**extract_kwargs)

    if debug_plots:
        glmb.plot_states_labels([0, 1], true_states=global_true,
                                meas_inds=[])
        glmb.plot_card_dist()
        glmb.plot_card_history(time_units='s', time=time)

    print('\tExpecting {} agents'.format(len(true_agents)))
    print('max cardinality {}'.format(np.max([len(s_set) for s_set in glmb.states])))

    assert len(true_agents) == glmb.cardinality, 'Wrong cardinality'


def test_UKF_GLMB():  # noqa
    print('Test UKF-GLMB')

    rng = rnd.default_rng(global_seed)

    dt = 1  # s
    t0, t1 = 0, 20 + dt
    prob_detection = 0.99
    prob_survive = 0.98
    print_interval = 10  # s

    # measurement noise parameters
    m_vars = (100, (0.15 * np.pi / 180)**2)

    filt, state_mat, meas_fun = _setup_ukf(dt, m_vars)
    b_model = _setup_gsm_birth()

    RFS_base_args = {'prob_detection': prob_detection,
                     'prob_survive': prob_survive, 'in_filter': filt,
                     'birth_terms': b_model, 'clutter_den': 1**-7,
                     'clutter_rate': 1**-7}
    GLMB_args = {'req_births': len(b_model) + 1, 'req_surv': 1000,
                 'req_upd': 800, 'prune_threshold': 10**-5, 'max_hyps': 1000}
    glmb = tracker.GeneralizedLabeledMultiBernoulli(**GLMB_args,
                                                    **RFS_base_args)

    time = np.arange(t0, t1, dt)
    true_agents = []
    global_true = []
    print('\tStarting sim')
    for kk, tt in enumerate(time):
        if np.mod(kk, int(print_interval / dt)) == 0:
            print('\t\t{:.2f}'.format(tt))
            sys.stdout.flush()

        true_agents = _update_true_agents_gsm(true_agents, tt, b_model, rng,
                                              state_mat)
        global_true.append(deepcopy(true_agents))

        filt_args_pred = {}
        glmb.predict(tt, filt_args=filt_args_pred)

        meas_in = _gen_meas_qkf(tt, true_agents, filt.proc_noise, meas_fun,
                                m_vars, rng)

        filt_args_cor = {}
        glmb.correct(tt, meas_in, filt_args=filt_args_cor)

        extract_kwargs = {'update': True, 'calc_states': False}
        glmb.cleanup(extract_kwargs=extract_kwargs)

    extract_kwargs = {'update': False, 'calc_states': True}
    glmb.extract_states(**extract_kwargs)

    if debug_plots:
        glmb.plot_states_labels([0, 1], true_states=global_true,
                                meas_inds=[])
        glmb.plot_card_dist()
        glmb.plot_card_history(time_units='s', time=time)

    print('\tExpecting {} agents'.format(len(true_agents)))
    print('\tmax cardinality {}'.format(np.max([len(s_set) for s_set in glmb.states])))

    assert len(true_agents) == glmb.cardinality, 'Wrong cardinality'


def test_QKF_GSM_GLMB():  # noqa
    print('Test QKF GSM-GLMB')

    rng = rnd.default_rng(global_seed)
    filt_rng = rnd.default_rng(global_seed)

    dt = 1  # s
    t0, t1 = 0, 20 + dt
    prob_detection = 0.99
    prob_survive = 0.98
    use_sqkf = False
    print_interval = 10  # s

    # measurement noise parameters
    m_dfs = (2, 2)
    m_vars = (25, (0.015 * np.pi / 180)**2)

    filt, state_mat, meas_fun = _setup_qkf_gsm(dt, filt_rng, use_sqkf, m_dfs, m_vars)
    b_model = _setup_gsm_birth()

    RFS_base_args = {'prob_detection': prob_detection,
                     'prob_survive': prob_survive, 'in_filter': filt,
                     'birth_terms': b_model, 'clutter_den': 1**-7,
                     'clutter_rate': 1**-7}
    GLMB_args = {'req_births': len(b_model) + 1, 'req_surv': 1000,
                 'req_upd': 800, 'prune_threshold': 10**-5, 'max_hyps': 1000}
    glmb = tracker.GSMGeneralizedLabeledMultiBernoulli(**GLMB_args,
                                                       **RFS_base_args)

    time = np.arange(t0, t1, dt)
    true_agents = []
    global_true = []
    print('\tStarting sim')
    for kk, tt in enumerate(time):
        if np.mod(kk, int(print_interval / dt)) == 0:
            print('\t\t{:.2f}'.format(tt))
            sys.stdout.flush()

        true_agents = _update_true_agents_gsm(true_agents, tt, b_model, rng,
                                              state_mat)
        global_true.append(deepcopy(true_agents))

        filt_args_pred = {}
        glmb.predict(tt, filt_args=filt_args_pred)

        meas_in = _gen_meas_gsm(tt, true_agents, filt.proc_noise, meas_fun,
                                m_dfs, m_vars, rng)

        filt_args_cor = {}
        glmb.correct(tt, meas_in, filt_args=filt_args_cor)

        extract_kwargs = {'update': True, 'calc_states': False}
        glmb.cleanup(extract_kwargs=extract_kwargs)

    extract_kwargs = {'update': False, 'calc_states': True}
    glmb.extract_states(**extract_kwargs)

    if debug_plots:
        glmb.plot_states_labels([0, 1], true_states=global_true,
                                meas_inds=[])
        glmb.plot_card_dist()
        glmb.plot_card_history(time_units='s', time=time)

    print('\tExpecting {} agents'.format(len(true_agents)))
    print('\tmax cardinality {}'.format(np.max([len(s_set) for s_set in glmb.states])))

    assert len(true_agents) == glmb.cardinality, 'Wrong cardinality'


def test_SQKF_GSM_GLMB():  # noqa
    print('Test SQKF GSM-GLMB')

    rng = rnd.default_rng(global_seed)
    filt_rng = rnd.default_rng(global_seed)

    dt = 1  # s
    t0, t1 = 0, 20 + dt
    prob_detection = 0.99
    prob_survive = 0.98
    use_sqkf = True
    print_interval = 10  # s

    # measurement noise parameters
    m_dfs = (2, 2)
    m_vars = (25, (0.015 * np.pi / 180)**2)

    filt, state_mat, meas_fun = _setup_qkf_gsm(dt, filt_rng, use_sqkf, m_dfs, m_vars)
    b_model = _setup_gsm_birth()

    RFS_base_args = {'prob_detection': prob_detection,
                     'prob_survive': prob_survive, 'in_filter': filt,
                     'birth_terms': b_model, 'clutter_den': 1**-7,
                     'clutter_rate': 1**-7}
    GLMB_args = {'req_births': len(b_model) + 1, 'req_surv': 1000,
                 'req_upd': 800, 'prune_threshold': 10**-5, 'max_hyps': 1000}
    glmb = tracker.GSMGeneralizedLabeledMultiBernoulli(**GLMB_args,
                                                       **RFS_base_args)

    time = np.arange(t0, t1, dt)
    true_agents = []
    global_true = []
    print('\tStarting sim')
    for kk, tt in enumerate(time):
        if np.mod(kk, int(print_interval / dt)) == 0:
            print('\t\t{:.2f}'.format(tt))
            sys.stdout.flush()

        true_agents = _update_true_agents_gsm(true_agents, tt, b_model, rng,
                                              state_mat)
        global_true.append(deepcopy(true_agents))

        filt_args_pred = {}
        glmb.predict(tt, filt_args=filt_args_pred)

        meas_in = _gen_meas_gsm(tt, true_agents, filt.proc_noise, meas_fun,
                                m_dfs, m_vars, rng)

        filt_args_cor = {}
        glmb.correct(tt, meas_in, filt_args=filt_args_cor)

        extract_kwargs = {'update': True, 'calc_states': False}
        glmb.cleanup(extract_kwargs=extract_kwargs)

    extract_kwargs = {'update': False, 'calc_states': True}
    glmb.extract_states(**extract_kwargs)

    if debug_plots:
        glmb.plot_states_labels([0, 1], true_states=global_true,
                                meas_inds=[])
        glmb.plot_card_dist()
        glmb.plot_card_history(time_units='s', time=time)

    print('\tExpecting {} agents'.format(len(true_agents)))
    print('\tmax cardinality {}'.format(np.max([len(s_set) for s_set in glmb.states])))

    assert len(true_agents) == glmb.cardinality, 'Wrong cardinality'


def test_UKF_GSM_GLMB():  # noqa
    print('Test UKF GSM-GLMB')

    rng = rnd.default_rng(global_seed)
    filt_rng = rnd.default_rng(global_seed)

    dt = 1  # s
    t0, t1 = 0, 20 + dt
    prob_detection = 0.99
    prob_survive = 0.98
    print_interval = 10  # s

    # measurement noise parameters
    m_dfs = (2, 2)
    m_vars = (25, (0.015 * np.pi / 180)**2)

    filt, state_mat, meas_fun = _setup_ukf_gsm(dt, filt_rng, m_dfs, m_vars)
    b_model = _setup_gsm_birth()

    RFS_base_args = {'prob_detection': prob_detection,
                     'prob_survive': prob_survive, 'in_filter': filt,
                     'birth_terms': b_model, 'clutter_den': 1**-7,
                     'clutter_rate': 1**-7}
    GLMB_args = {'req_births': len(b_model) + 1, 'req_surv': 1000,
                 'req_upd': 800, 'prune_threshold': 10**-5, 'max_hyps': 1000}
    glmb = tracker.GSMGeneralizedLabeledMultiBernoulli(**GLMB_args,
                                                       **RFS_base_args)

    time = np.arange(t0, t1, dt)
    true_agents = []
    global_true = []
    print('\tStarting sim')
    for kk, tt in enumerate(time):
        if np.mod(kk, int(print_interval / dt)) == 0:
            print('\t\t{:.2f}'.format(tt))
            sys.stdout.flush()

        true_agents = _update_true_agents_gsm(true_agents, tt, b_model, rng,
                                              state_mat)
        global_true.append(deepcopy(true_agents))

        filt_args_pred = {}
        glmb.predict(tt, filt_args=filt_args_pred)

        meas_in = _gen_meas_gsm(tt, true_agents, filt.proc_noise, meas_fun,
                                m_dfs, m_vars, rng)

        filt_args_cor = {}
        glmb.correct(tt, meas_in, filt_args=filt_args_cor)

        extract_kwargs = {'update': True, 'calc_states': False}
        glmb.cleanup(extract_kwargs=extract_kwargs)

    extract_kwargs = {'update': False, 'calc_states': True}
    glmb.extract_states(**extract_kwargs)

    if debug_plots:
        glmb.plot_states_labels([0, 1], true_states=global_true,
                                meas_inds=[])
        glmb.plot_card_dist()
        glmb.plot_card_history(time_units='s', time=time)

    print('\tExpecting {} agents'.format(len(true_agents)))
    print('\tmax cardinality {}'.format(np.max([len(s_set) for s_set in glmb.states])))

    assert len(true_agents) == glmb.cardinality, 'Wrong cardinality'


def test_EKF_GSM_GLMB():  # noqa
    print('Test EKF GSM-GLMB')

    rng = rnd.default_rng(global_seed)
    filt_rng = rnd.default_rng(global_seed)

    dt = 1  # s
    t0, t1 = 0, 20 + dt
    prob_detection = 0.99
    prob_survive = 0.98
    print_interval = 10  # s

    # measurement noise parameters
    m_dfs = (2, 2)
    m_vars = (25, (0.015 * np.pi / 180)**2)

    filt, state_mat, meas_fun = _setup_ekf_gsm(dt, filt_rng, m_dfs, m_vars)
    b_model = _setup_gsm_birth()

    RFS_base_args = {'prob_detection': prob_detection,
                     'prob_survive': prob_survive, 'in_filter': filt,
                     'birth_terms': b_model, 'clutter_den': 1**-7,
                     'clutter_rate': 1**-7}
    GLMB_args = {'req_births': len(b_model) + 1, 'req_surv': 1000,
                 'req_upd': 800, 'prune_threshold': 10**-5, 'max_hyps': 1000}
    glmb = tracker.GSMGeneralizedLabeledMultiBernoulli(**GLMB_args,
                                                       **RFS_base_args)

    time = np.arange(t0, t1, dt)
    true_agents = []
    global_true = []
    print('\tStarting sim')
    for kk, tt in enumerate(time):
        if np.mod(kk, int(print_interval / dt)) == 0:
            print('\t\t{:.2f}'.format(tt))
            sys.stdout.flush()

        true_agents = _update_true_agents_gsm(true_agents, tt, b_model, rng,
                                              state_mat)
        global_true.append(deepcopy(true_agents))

        filt_args_pred = {}
        glmb.predict(tt, filt_args=filt_args_pred)

        meas_in = _gen_meas_gsm(tt, true_agents, filt.proc_noise, meas_fun,
                                m_dfs, m_vars, rng)

        filt_args_cor = {}
        glmb.correct(tt, meas_in, filt_args=filt_args_cor)

        extract_kwargs = {'update': True, 'calc_states': False}
        glmb.cleanup(extract_kwargs=extract_kwargs)

    extract_kwargs = {'update': False, 'calc_states': True}
    glmb.extract_states(**extract_kwargs)

    if debug_plots:
        glmb.plot_states_labels([0, 1], true_states=global_true,
                                meas_inds=[])
        glmb.plot_card_dist()
        glmb.plot_card_history(time_units='s', time=time)

    print('\tExpecting {} agents'.format(len(true_agents)))
    print('\tmax cardinality {}'.format(np.max([len(s_set) for s_set in glmb.states])))

    assert len(true_agents) == glmb.cardinality, 'Wrong cardinality'


# %% main
if __name__ == "__main__":
    from timeit import default_timer as timer
    plt.close('all')

    debug_plots = True

    start = timer()

    # test_PHD()
    # test_CPHD()

    # test_GLMB()

    # test_STM_GLMB()

    # test_SMC_GLMB()
    # test_USMC_GLMB()
    # test_MCMC_USMC_GLMB()
    test_JGLMB()

    # test_QKF_GLMB()
    # test_SQKF_GLMB()
    # test_UKF_GLMB()

    # test_QKF_GSM_GLMB()
    # test_SQKF_GSM_GLMB()
    # test_UKF_GSM_GLMB()
<<<<<<< HEAD
    test_EKF_GSM_GLMB()
=======
>>>>>>> 97c5380b

    end = timer()
    print('{:.2f} s'.format(end - start))
    print('Close all plots to exit')
    plt.show()
<|MERGE_RESOLUTION|>--- conflicted
+++ resolved
@@ -1,1646 +1,1643 @@
-import sys
-import pytest
-import numpy as np
-import numpy.random as rnd
-import matplotlib.pyplot as plt
-from copy import deepcopy
-
-import scipy.stats as stats
-
-import gncpy.filters as gfilts
-import gncpy.dynamics as gdyn
-import gncpy.distributions as gdistrib
-import gasur.swarm_estimator.tracker as tracker
-from gasur.utilities.distributions import GaussianMixture, StudentsTMixture
-
-
-global_seed = 69
-debug_plots = False
-
-_meas_mat = np.array([[1, 0, 0, 0],
-                      [0, 1, 0, 0]])
-
-
-def _state_mat_fun(t, dt, useless):
-    # print('got useless arg: {}'.format(useless))
-    return np.array([[1., 0, dt, 0],
-                     [0., 1., 0, dt],
-                     [0, 0, 1., 0],
-                     [0, 0, 0, 1]])
-
-
-def _meas_mat_fun(t, useless):
-    # print('got useless arg: {}'.format(useless))
-    return _meas_mat
-
-
-def _meas_mat_fun_nonlin(t, x, *args):
-    return _meas_mat @ x
-
-
-def _setup_double_int_kf(dt):
-
-    m_noise = 0.02
-    p_noise = 0.2
-
-    filt = gfilts.KalmanFilter()
-    filt.set_state_model(state_mat_fun=_state_mat_fun)
-    filt.set_measurement_model(meas_fun=_meas_mat_fun)
-    filt.proc_noise = gdyn.DoubleIntegrator().get_dis_process_noise_mat(dt, np.array([[p_noise**2]]))
-    filt.meas_noise = m_noise**2 * np.eye(2)
-
-    return filt
-
-
-def _setup_double_int_stf(dt):
-    m_noise = 0.02
-    p_noise = 0.2
-
-    filt = gfilts.StudentsTFilter()
-    filt.set_state_model(state_mat_fun=_state_mat_fun)
-    filt.set_measurement_model(meas_fun=_meas_mat_fun)
-    filt.proc_noise = gdyn.DoubleIntegrator().get_dis_process_noise_mat(dt, np.array([[p_noise**2]]))
-    filt.meas_noise = m_noise**2 * np.eye(2)
-
-    filt.meas_noise_dof = 3
-    filt.proc_noise_dof = 3
-    # Note filt.dof is determined by the birth terms
-
-    return filt
-
-
-def _setup_double_int_pf(dt, rng):
-    m_noise = 0.02
-    p_noise = 0.2
-
-    doubleInt = gdyn.DoubleIntegrator()
-    proc_noise = doubleInt.get_dis_process_noise_mat(dt, np.array([[p_noise**2]]))
-
-    def meas_likelihood(meas, est, *args):
-        return stats.multivariate_normal.pdf(meas.flatten(), mean=est.flatten(),
-                                             cov=m_noise**2 * np.eye(2))
-
-    # def proposal_sampling_fnc(x, rng):
-    #     noise = p_noise * np.array([0, 0, 1, 1]) * rng.standard_normal(4)
-    #     return x + noise.reshape((4, 1))
-
-    def proposal_sampling_fnc(x, rng):  # noqa
-        val = rng.multivariate_normal(x.flatten(), proc_noise).reshape(x.shape)
-        return val
-
-    def transition_prob_fnc(x_hat, mean, *args):
-        return stats.multivariate_normal.pdf(x_hat.flatten(), mean.flatten(),
-                                             proc_noise, True)
-
-    def proposal_fnc(x_hat, mean, y, *args):
-        return 1
-        # return stats.multivariate_normal.pdf(x_hat.flatten(), mean.flatten(),
-        #                                      proc_noise, True)
-
-    filt = gfilts.ParticleFilter(rng=rng)
-    filt.set_state_model(dyn_obj=doubleInt)
-    filt.set_measurement_model(meas_fun=_meas_mat_fun_nonlin)
-
-    filt.proc_noise = proc_noise.copy()
-    filt.meas_noise = m_noise**2 * np.eye(2)
-
-    filt.meas_likelihood_fnc = meas_likelihood
-    filt.proposal_sampling_fnc = proposal_sampling_fnc
-    filt.proposal_fnc = proposal_fnc
-    # filt.transition_prob_fnc = transition_prob_fnc
-
-    return filt
-
-
-def _setup_double_int_upf(dt, rng, use_MCMC):
-    m_noise = 0.02
-    p_noise = 0.2
-
-    doubleInt = gdyn.DoubleIntegrator()
-
-    filt = gfilts.UnscentedParticleFilter(use_MCMC=use_MCMC, rng=rng)
-    filt.use_cholesky_inverse = False
-
-    filt.set_state_model(dyn_obj=doubleInt)
-    filt.set_measurement_model(meas_mat=_meas_mat.copy())
-
-    proc_noise = doubleInt.get_dis_process_noise_mat(dt, np.array([[p_noise**2]]))
-    meas_noise = m_noise**2 * np.eye(2)
-    filt.proc_noise = proc_noise.copy()
-    filt.meas_noise = meas_noise.copy()
-
-    return filt
-
-
-def __gsm_import_dist_factory():
-    def import_dist_fnc(parts, rng):
-        new_parts = np.nan * np.ones(parts.particles.shape)
-
-        disc = 0.99
-        a = (3 * disc - 1) / (2 * disc)
-        h = np.sqrt(1 - a**2)
-        last_means = np.mean(parts.particles, axis=0)
-        means = a * parts.particles[:, 0:2] + (1 - a) * last_means[0:2]
-
-        # df, sig
-        for ind in range(means.shape[1]):
-            std = np.sqrt(h**2 * np.cov(parts.particles[:, ind]))
-
-            for ii, m in enumerate(means):
-                new_parts[ii, ind] = stats.norm.rvs(loc=m[ind], scale=std,
-                                                    random_state=rng)
-
-        for ii in range(new_parts.shape[0]):
-            new_parts[ii, 2] = stats.invgamma.rvs(np.abs(new_parts[ii, 0]) / 2,
-                                                  scale=1 / (2 / np.abs(new_parts[ii, 0])),
-                                                  random_state=rng)
-
-        return new_parts
-
-    return import_dist_fnc
-
-
-def _setup_qkf(dt, use_sqkf, m_vars):
-    state_mat = np.vstack((np.hstack((np.eye(2), dt * np.eye(2), dt**2 / 2 * np.eye(2))),
-                          np.hstack((np.zeros((2, 2)), np.eye(2), dt * np.eye(2))),
-                          np.hstack((np.zeros((2, 2)), np.zeros((2, 2)), np.eye(2)))))
-    proc_cov = np.diag((4, 4, 4, 4, 0.01, 0.01))
-
-    def meas_fun(t, x, *args):
-        return np.array([[np.sqrt(x[0, 0]**2 + x[1, 0]**2)],
-                         [np.arctan2(x[1, 0], x[0, 0])]])
-
-    # define base GSM parameters
-    if use_sqkf:
-        filt = gfilts.SquareRootQKF()
-    else:
-        filt = gfilts.QuadratureKalmanFilter()
-
-    filt.set_state_model(state_mat=state_mat)
-    filt.set_measurement_model(meas_fun=meas_fun)
-    filt.proc_noise = proc_cov
-    filt.meas_noise = np.diag(m_vars)
-
-    filt.points_per_axis = 3
-
-    return filt, state_mat, meas_fun
-
-
-def _setup_ukf(dt, m_vars):
-    state_mat = np.vstack((np.hstack((np.eye(2), dt * np.eye(2), dt**2 / 2 * np.eye(2))),
-                          np.hstack((np.zeros((2, 2)), np.eye(2), dt * np.eye(2))),
-                          np.hstack((np.zeros((2, 2)), np.zeros((2, 2)), np.eye(2)))))
-    proc_cov = np.diag((4, 4, 4, 4, 0.01, 0.01))
-
-    def meas_fun(t, x, *args):
-        return np.vstack((meas_fun_range(t, x),
-                          meas_fun_bearing(t, x)))
-
-    def meas_fun_range(t, x, *args):
-        return np.array([np.sqrt(x[0, 0]**2 + x[1, 0]**2)])
-
-    def meas_fun_bearing(t, x, *args):
-        return np.array([np.arctan2(x[1, 0], x[0, 0])])
-
-    # define filter parameters
-    filt = gfilts.UnscentedKalmanFilter()
-
-    filt.set_state_model(state_mat=state_mat)
-    filt.set_measurement_model(meas_fun_lst=[meas_fun_range, meas_fun_bearing])
-    filt.proc_noise = proc_cov
-    filt.meas_noise = np.diag(m_vars)
-
-    # define UKF specific parameters
-    filt.alpha = 0.5
-    filt.kappa = 1
-    filt.beta = 1.5
-
-    return filt, state_mat, meas_fun
-
-
-def __gsm_import_w_factory(inov_cov):
-    def import_w_fnc(meas, parts):
-        stds = np.sqrt(parts[:, 2] * parts[:, 1]**2 + inov_cov)
-        return np.array([stats.norm.pdf(meas.item(), scale=scale)
-                         for scale in stds])
-
-    return import_w_fnc
-
-
-def _setup_qkf_gsm(dt, rng, use_sqkf, m_dfs, m_vars):
-    state_mat = np.vstack((np.hstack((np.eye(2), dt * np.eye(2), dt**2 / 2 * np.eye(2))),
-                          np.hstack((np.zeros((2, 2)), np.eye(2), dt * np.eye(2))),
-                          np.hstack((np.zeros((2, 2)), np.zeros((2, 2)), np.eye(2)))))
-    proc_cov = np.diag((4, 4, 4, 4, 0.01, 0.01))
-
-    def meas_fun(t, x, *args):
-        return np.array([[np.sqrt(x[0, 0]**2 + x[1, 0]**2)],
-                         [np.arctan2(x[1, 0], x[0, 0])]])
-
-    # define base GSM parameters
-    if use_sqkf:
-        filt = gfilts.SQKFGaussianScaleMixtureFilter()
-    else:
-        filt = gfilts.QKFGaussianScaleMixtureFilter()
-
-    filt.set_state_model(state_mat=state_mat)
-    filt.proc_noise = proc_cov
-    filt.set_measurement_model(meas_fun=meas_fun)
-
-    # define measurement noise filters
-    num_parts = 500
-    bootstrap_lst = [None] * 2
-
-    # manually setup each bootstrap filter (stripped down PF)
-    for ind in range(len(bootstrap_lst)):
-        mf = gfilts.BootstrapFilter()
-        mf.importance_dist_fnc = __gsm_import_dist_factory()
-        mf.particleDistribution = gdistrib.SimpleParticleDistribution()
-        df_particles = stats.uniform.rvs(loc=1, scale=4, size=num_parts,
-                                         random_state=rng)
-        sig_particles = stats.uniform.rvs(loc=0, scale=5 * np.sqrt(m_vars[ind]),
-                                          size=num_parts, random_state=rng)
-        z_particles = np.nan * np.ones(num_parts)
-        for ii, v in enumerate(df_particles):
-            z_particles[ii] = stats.invgamma.rvs(v / 2, scale=1 / (2 / v),
-                                                 random_state=rng)
-        mf.particleDistribution.particles = np.stack((df_particles, sig_particles,
-                                                      z_particles), axis=1)
-
-        mf.particleDistribution.num_parts_per_ind = np.ones(num_parts)
-        mf.particleDistribution.weights = 1 / num_parts * np.ones(num_parts)
-        mf.rng = rng
-        bootstrap_lst[ind] = mf
-
-    importance_weight_factory_lst = [__gsm_import_w_factory] * len(bootstrap_lst)
-    filt.set_meas_noise_model(bootstrap_lst=bootstrap_lst,
-                              importance_weight_factory_lst=importance_weight_factory_lst)
-
-    # define QKF specific parameters for core filter
-    filt.points_per_axis = 3
-
-    return filt, state_mat, meas_fun
-
-
-def _setup_ukf_gsm(dt, rng, m_dfs, m_vars):
-    state_mat = np.vstack((np.hstack((np.eye(2), dt * np.eye(2), dt**2 / 2 * np.eye(2))),
-                          np.hstack((np.zeros((2, 2)), np.eye(2), dt * np.eye(2))),
-                          np.hstack((np.zeros((2, 2)), np.zeros((2, 2)), np.eye(2)))))
-    proc_cov = np.diag((4, 4, 4, 4, 0.01, 0.01))
-
-    def meas_fun(t, x, *args):
-        return np.vstack((meas_fun_range(t, x),
-                          meas_fun_bearing(t, x)))
-
-    def meas_fun_range(t, x, *args):
-        return np.array([np.sqrt(x[0, 0]**2 + x[1, 0]**2)])
-
-    def meas_fun_bearing(t, x, *args):
-        return np.array([np.arctan2(x[1, 0], x[0, 0])])
-
-    # define base GSM parameters
-    filt = gfilts.UKFGaussianScaleMixtureFilter()
-
-    filt.set_state_model(state_mat=state_mat)
-    filt.proc_noise = proc_cov
-    filt.set_measurement_model(meas_fun_lst=[meas_fun_range, meas_fun_bearing])
-
-    # define measurement noise filters
-    num_parts = 500
-    bootstrap_lst = [None] * 2
-
-    # manually setup each bootstrap filter (stripped down PF)
-    for ind in range(len(bootstrap_lst)):
-        mf = gfilts.BootstrapFilter()
-        mf.importance_dist_fnc = __gsm_import_dist_factory()
-        mf.particleDistribution = gdistrib.SimpleParticleDistribution()
-        df_particles = stats.uniform.rvs(loc=1, scale=4, size=num_parts,
-                                         random_state=rng)
-        sig_particles = stats.uniform.rvs(loc=0, scale=5 * np.sqrt(m_vars[ind]),
-                                          size=num_parts, random_state=rng)
-        z_particles = np.nan * np.ones(num_parts)
-        for ii, v in enumerate(df_particles):
-            z_particles[ii] = stats.invgamma.rvs(v / 2, scale=1 / (2 / v),
-                                                 random_state=rng)
-        mf.particleDistribution.particles = np.stack((df_particles, sig_particles,
-                                                      z_particles), axis=1)
-
-        mf.particleDistribution.num_parts_per_ind = np.ones(num_parts)
-        mf.particleDistribution.weights = 1 / num_parts * np.ones(num_parts)
-        mf.rng = rng
-        bootstrap_lst[ind] = mf
-
-    importance_weight_factory_lst = [__gsm_import_w_factory] * len(bootstrap_lst)
-    filt.set_meas_noise_model(bootstrap_lst=bootstrap_lst,
-                              importance_weight_factory_lst=importance_weight_factory_lst)
-
-    # define UKF specific parameters for core filter
-    filt.alpha = 0.5
-    filt.kappa = 1
-    filt.beta = 1.5
-
-    return filt, state_mat, meas_fun
-
-
-def _setup_ekf_gsm(dt, rng, m_dfs, m_vars):
-    state_mat = np.vstack((np.hstack((np.eye(2), dt * np.eye(2), dt**2 / 2 * np.eye(2))),
-                          np.hstack((np.zeros((2, 2)), np.eye(2), dt * np.eye(2))),
-                          np.hstack((np.zeros((2, 2)), np.zeros((2, 2)), np.eye(2)))))
-    proc_cov = np.diag((4, 4, 4, 4, 0.01, 0.01))
-
-    def meas_fun(t, x, *args):
-        return np.vstack((meas_fun_range(t, x),
-                          meas_fun_bearing(t, x)))
-
-    def meas_fun_range(t, x, *args):
-        return np.array([np.sqrt(x[0, 0]**2 + x[1, 0]**2)])
-
-    def meas_fun_bearing(t, x, *args):
-        return np.array([np.arctan2(x[1, 0], x[0, 0])])
-
-    # define base GSM parameters
-    filt = gfilts.EKFGaussianScaleMixtureFilter()
-
-    def _x_dot(t, x, *args):
-        return x[2]
-
-    def _y_dot(t, x, *args):
-        return x[3]
-
-    def _x_ddot(t, x, *args):
-        return x[4]
-
-    def _y_ddot(t, x, *args):
-        return x[5]
-
-    def _x_dddot(t, x, *args):
-        return 0
-
-    def _y_dddot(t, x, *args):
-        return 0
-
-    ode_lst = [_x_dot, _y_dot, _x_ddot, _y_ddot, _x_dddot, _y_dddot]
-
-    filt.set_state_model(ode_lst=ode_lst)
-    filt.proc_noise = proc_cov
-    filt.set_measurement_model(meas_fun_lst=[meas_fun_range, meas_fun_bearing])
-    filt.cov = np.diag((5 * 10**4, 5 * 10**4, 8, 8, 0.02, 0.02))
-
-    # define measurement noise filters
-    num_parts = 500
-
-    range_gsm = gdistrib.GaussianScaleMixture(gsm_type=gdistrib.GSMTypes.STUDENTS_T,
-                                              degrees_of_freedom=m_dfs[0],
-                                              df_range=(1, 5),
-                                              scale=np.sqrt(m_vars[0]).reshape((1, 1)),
-                                              scale_range=(0, 5 * np.sqrt(m_vars[0])))
-
-    bearing_gsm = gdistrib.GaussianScaleMixture(gsm_type=gdistrib.GSMTypes.STUDENTS_T,
-                                                degrees_of_freedom=m_dfs[1],
-                                                df_range=(1, 5),
-                                                scale=np.sqrt(m_vars[1]).reshape((1, 1)),
-                                                scale_range=(0, 5 * np.sqrt(m_vars[1])))
-
-    filt.set_meas_noise_model(gsm_lst=[range_gsm, bearing_gsm], num_parts=num_parts,
-                              rng=rng)
-
-    # set EKF specific settings
-    filt.dt = dt
-
-    return filt, state_mat, meas_fun
-
-
-def _setup_phd_double_int_birth():
-    mu = [np.array([10., 0., 0., 0.]).reshape((4, 1))]
-    cov = [np.diag(np.array([1, 1, 1, 1]))**2]
-    gm0 = GaussianMixture(means=mu, covariances=cov, weights=[1])
-
-    return [gm0, ]
-
-
-def _setup_gm_glmb_double_int_birth():
-    mu = [np.array([10., 0., 0., 1.]).reshape((4, 1))]
-    cov = [np.diag(np.array([1, 1, 1, 1]))**2]
-    gm0 = GaussianMixture(means=mu, covariances=cov, weights=[1])
-
-    # return [(gm0, 0.03), ]
-    return [(gm0, 0.003), ]
-
-
-def _setup_stm_glmb_double_int_birth():
-    mu = [np.array([10., 0., 0., 1.]).reshape((4, 1))]
-    scale = [np.diag(np.array([1, 1, 1, 1]))**2]
-    stm0 = StudentsTMixture(means=mu, scalings=scale, weights=[1])
-
-    return [(stm0, 0.003), ]
-
-
-def _setup_smc_glmb_double_int_birth(num_parts, rng):
-    means = [np.array([10., 0., 0., 2.]).reshape((4, 1))]
-    cov = np.diag(np.array([1, 1, 1, 1]))**2
-    b_probs = [0.003, ]
-
-    birth_terms = []
-    for (m, p) in zip(means, b_probs):
-        distrib = gdistrib.ParticleDistribution()
-        spread = 2 * np.sqrt(np.diag(cov)).reshape(m.shape)
-        l_bnd = m - spread / 2
-        for ii in range(0, num_parts):
-            part = gdistrib.Particle()
-            part.point = l_bnd + spread * rng.random(m.shape)
-            w = 1 / num_parts
-            distrib.add_particle(part, w)
-
-        birth_terms.append((distrib, p))
-
-    return birth_terms
-
-
-def _setup_usmc_glmb_double_int_birth(num_parts, rng):
-    # means = [np.array([10., 0., 0., 2.]).reshape((4, 1))]
-    means = [np.array([20, 80, 3, -3]).reshape((4, 1))]
-    # cov = np.diag(np.array([1, 1, 1, 1]))**2
-    cov = np.diag([3**2, 5**2, 2**2, 1])
-    b_probs = [0.005, ]
-    alpha = 10**-3
-    kappa = 0
-
-    birth_terms = []
-    for (m, p) in zip(means, b_probs):
-        distrib = gdistrib.ParticleDistribution()
-        spread = 2 * np.sqrt(np.diag(cov)).reshape(m.shape)
-        l_bnd = m - spread / 2
-        for ii in range(0, num_parts):
-            part = gdistrib.Particle()
-            part.point = l_bnd + spread * rng.random(m.shape)
-            part.uncertainty = cov.copy()
-            part.sigmaPoints = gdistrib.SigmaPoints(alpha=alpha, kappa=kappa)
-            part.sigmaPoints.update_points(part.point, part.uncertainty)
-            part.sigmaPoints.init_weights()
-            distrib.add_particle(part, 1 / num_parts)
-
-        birth_terms.append((distrib, p))
-
-    return birth_terms
-
-
-def _setup_gsm_birth():
-    # note: GSM filter assumes noise is conditionally Gaussian so use GM with 1 term for birth
-    means = [np.array([2000, 2000, 20, 20, 0, 0]).reshape((6, 1))]
-    cov = [np.diag((5 * 10**4, 5 * 10**4, 8, 8, 0.02, 0.02))]
-    gm0 = GaussianMixture(means=means, covariances=cov, weights=[1])
-
-    return [(gm0, 0.05), ]
-
-
-def _gen_meas(tt, true_agents, proc_noise, meas_noise, rng):
-    meas_in = []
-    for x in true_agents:
-        xp = rng.multivariate_normal(x.flatten(), proc_noise).reshape(x.shape)
-        meas = _meas_mat @ xp
-        m = rng.multivariate_normal(meas.flatten(), meas_noise).reshape(meas.shape)
-        meas_in.append(m.copy())
-
-    return meas_in
-
-
-def _gen_meas_qkf(tt, true_agents, proc_noise, meas_fun, m_vars, rng):
-    meas_out = []
-    for x in true_agents:
-        xp = rng.multivariate_normal(x.flatten(), proc_noise).reshape(x.shape)
-        meas = meas_fun(tt, xp)
-        for ii, var in enumerate(m_vars):
-            meas[ii, 0] += stats.norm.rvs(scale=np.sqrt(var), random_state=rng)
-        meas_out.append(meas.copy())
-
-    return meas_out
-
-
-def _gen_meas_gsm(tt, true_agents, proc_noise, meas_fun, m_dfs, m_vars, rng):
-    meas_out = []
-    for x in true_agents:
-        xp = rng.multivariate_normal(x.flatten(), proc_noise).reshape(x.shape)
-        meas = meas_fun(tt, xp)
-        for ii, (df, var) in enumerate(zip(m_dfs, m_vars)):
-            meas[ii, 0] += stats.t.rvs(df, scale=np.sqrt(var), random_state=rng)
-        meas_out.append(meas.copy())
-
-    return meas_out
-
-
-def _prop_true(true_agents, tt, dt):
-    out = []
-    for ii, x in enumerate(true_agents):
-        out.append(_state_mat_fun(tt, dt, 'useless') @ x)
-
-    return out
-
-
-def _update_true_agents(true_agents, tt, dt, b_model, rng):
-    out = _prop_true(true_agents, tt, dt)
-
-    if any(np.abs(tt - np.array([0, 1, 1.5])) < 1e-8):
-        x = b_model[0].means[0] + (rng.standard_normal(4) * np.ones(4)).reshape((4, 1))
-        out.append(x.copy())
-
-    return out
-
-
-def _update_true_agents_prob(true_agents, tt, dt, b_model, rng):
-    out = _prop_true(true_agents, tt, dt)
-
-    p = rng.uniform()
-    for gm, w in b_model:
-        if p <= w:
-            print('birth at {:.2f}'.format(tt))
-            x = gm.means[0] + (1 * rng.standard_normal(4)).reshape((4, 1))
-            out.append(x.copy())
-
-    return out
-
-
-def _update_true_agents_prob_smc(true_agents, tt, dt, b_model, rng):
-    out = []
-    doubleInt = gdyn.DoubleIntegrator()
-    for ii, x in enumerate(true_agents):
-        out.append(doubleInt.get_state_mat(tt, dt) @ x)
-
-    if any(np.abs(tt - np.array([0.5])) < 1e-8):
-        for distrib, w in b_model:
-            print('birth at {:.2f}'.format(tt))
-            inds = np.arange(0, len(distrib.particles))
-            ii = rnd.choice(inds, p=distrib.weights)
-            out.append(distrib.particles[ii].copy())
-
-    return out
-
-
-def _update_true_agents_prob_usmc(true_agents, tt, dt, b_model, rng):
-    out = []
-    doubleInt = gdyn.DoubleIntegrator()
-    for ii, x in enumerate(true_agents):
-        out.append(doubleInt.get_state_mat(tt, dt) @ x)
-
-    if any(np.abs(tt - np.array([0.5])) < 1e-8):
-        for distrib, w in b_model:
-            print('birth at {:.2f}'.format(tt))
-            out.append(distrib.mean.copy())
-
-    return out
-
-
-def _update_true_agents_gsm(true_agents, tt, b_model, rng, state_mat):
-    out = []
-    for existing in true_agents:
-        out.append(state_mat @ existing)
-
-    if any(np.abs(tt - np.array([5])) < 1e-8):
-        print('birth at {:.2f}'.format(tt))
-        gm = b_model[0][0]
-        out.append(gm.means[0].copy().reshape(gm.means[0].shape))
-
-    return out
-
-
-def test_PHD():  # noqa
-    print('Test PHD')
-
-    rng = rnd.default_rng(global_seed)
-
-    dt = 0.01
-    t0, t1 = 0, 10 + dt
-
-    filt = _setup_double_int_kf(dt)
-    state_mat_args = (dt, 'test arg')
-    meas_fun_args = ('useless arg', )
-
-    b_model = _setup_phd_double_int_birth()
-
-    RFS_base_args = {'prob_detection': 0.99, 'prob_survive': 0.98,
-                     'in_filter': filt, 'birth_terms': b_model,
-                     'clutter_den': 1**-7, 'clutter_rate': 1**-7}
-    phd = tracker.ProbabilityHypothesisDensity(**RFS_base_args)
-    phd.gating_on = False
-
-    time = np.arange(t0, t1, dt)
-    true_agents = []
-    global_true = []
-    for kk, tt in enumerate(time):
-
-        true_agents = _update_true_agents(true_agents, tt, dt, b_model, rng)
-        global_true.append(deepcopy(true_agents))
-
-        filt_args = {'state_mat_args': state_mat_args}
-        phd.predict(tt, filt_args=filt_args)
-
-        meas_in = _gen_meas(tt, true_agents, filt.proc_noise, filt.meas_noise, rng)
-
-        filt_args = {'meas_fun_args': meas_fun_args}
-        phd.correct(tt, meas_in, meas_mat_args={}, est_meas_args={},
-                    filt_args=filt_args)
-
-        phd.cleanup()
-
-    phd.calculate_ospa(global_true, 2, 1)
-
-    if debug_plots:
-        phd.plot_states([0, 1])
-        phd.plot_ospa_history(time=time, time_units='s')
-
-    assert len(true_agents) == phd.cardinality, 'Wrong cardinality'
-
-
-def test_CPHD():  # noqa
-    print('Test CPHD')
-
-    rng = rnd.default_rng(global_seed)
-
-    dt = 0.01
-    t0, t1 = 0, 10 + dt
-
-    filt = _setup_double_int_kf(dt)
-    state_mat_args = (dt, 'test arg')
-    meas_fun_args = ('useless arg', )
-
-    b_model = _setup_phd_double_int_birth()
-
-    RFS_base_args = {'prob_detection': 0.99, 'prob_survive': 0.98,
-                     'in_filter': filt, 'birth_terms': b_model,
-                     'clutter_den': 1**-7, 'clutter_rate': 1**-7}
-    phd = tracker.CardinalizedPHD(**RFS_base_args)
-    phd.gating_on = False
-
-    time = np.arange(t0, t1, dt)
-    true_agents = []
-    global_true = []
-    for kk, tt in enumerate(time):
-
-        true_agents = _update_true_agents(true_agents, tt, dt, b_model, rng)
-        global_true.append(deepcopy(true_agents))
-
-        filt_args = {'state_mat_args': state_mat_args}
-        phd.predict(tt, filt_args=filt_args)
-
-        meas_in = _gen_meas(tt, true_agents, filt.proc_noise, filt.meas_noise, rng)
-
-        filt_args = {'meas_fun_args': meas_fun_args}
-        phd.correct(tt, meas_in, meas_mat_args={}, est_meas_args={},
-                    filt_args=filt_args)
-
-        phd.cleanup()
-
-    phd.calculate_ospa(global_true, 2, 1)
-
-    if debug_plots:
-        phd.plot_card_time_hist(time_vec=time)
-        phd.plot_states([0, 1])
-        phd.plot_ospa_history(time=time, time_units='s')
-
-    assert len(true_agents) == phd.cardinality, 'Wrong cardinality'
-
-
-def test_GLMB():  # noqa
-    print('Test GM-GLMB')
-
-    rng = rnd.default_rng(global_seed)
-
-    dt = 0.01
-    t0, t1 = 0, 6 + dt
-
-    filt = _setup_double_int_kf(dt)
-    state_mat_args = (dt, 'test arg')
-    meas_fun_args = ('useless arg', )
-
-    b_model = _setup_gm_glmb_double_int_birth()
-
-    RFS_base_args = {'prob_detection': 0.99, 'prob_survive': 0.98,
-                     'in_filter': filt, 'birth_terms': b_model,
-                     'clutter_den': 1**-7, 'clutter_rate': 1**-7}
-    GLMB_args = {'req_births': len(b_model) + 1, 'req_surv': 1000,
-                 'req_upd': 800, 'prune_threshold': 10**-5, 'max_hyps': 1000}
-    glmb = tracker.GeneralizedLabeledMultiBernoulli(**GLMB_args, **RFS_base_args)
-
-    time = np.arange(t0, t1, dt)
-    true_agents = []
-    global_true = []
-    print('\tStarting sim')
-    for kk, tt in enumerate(time):
-        if np.mod(kk, 100) == 0:
-            print('\t\t{:.2f}'.format(tt))
-            sys.stdout.flush()
-
-        true_agents = _update_true_agents_prob(true_agents, tt, dt, b_model, rng)
-        global_true.append(deepcopy(true_agents))
-
-        pred_args = {'state_mat_args': state_mat_args}
-        glmb.predict(tt, filt_args=pred_args)
-
-        meas_in = _gen_meas(tt, true_agents, filt.proc_noise, filt.meas_noise, rng)
-
-        cor_args = {'meas_fun_args': meas_fun_args}
-        glmb.correct(tt, meas_in, filt_args=cor_args)
-
-        extract_kwargs = {'update': True, 'calc_states': False}
-        glmb.cleanup(extract_kwargs=extract_kwargs)
-
-    extract_kwargs = {'update': False, 'calc_states': True}
-    glmb.extract_states(**extract_kwargs)
-
-    glmb.calculate_ospa(global_true, 2, 1)
-
-    if debug_plots:
-        glmb.plot_states_labels([0, 1], true_states=global_true,
-                                meas_inds=[0, 1])
-        glmb.plot_card_dist()
-        glmb.plot_card_history(time_units='s', time=time)
-        glmb.plot_ospa_history()
-
-    print('\tExpecting {} agents'.format(len(true_agents)))
-
-    assert len(true_agents) == glmb.cardinality, 'Wrong cardinality'
-
-
-def test_STM_GLMB():  # noqa
-    print('Test STM-GLMB')
-
-    rng = rnd.default_rng(global_seed)
-
-    dt = 0.01
-    t0, t1 = 0, 6 + dt
-
-    filt = _setup_double_int_stf(dt)
-    state_mat_args = (dt, 'test arg')
-    meas_fun_args = ('useless arg', )
-
-    b_model = _setup_stm_glmb_double_int_birth()
-
-    RFS_base_args = {'prob_detection': 0.99, 'prob_survive': 0.99,
-                     'in_filter': filt, 'birth_terms': b_model,
-                     'clutter_den': 1**-7, 'clutter_rate': 1**-7}
-    GLMB_args = {'req_births': len(b_model) + 1, 'req_surv': 1000,
-                 'req_upd': 800, 'prune_threshold': 10**-5, 'max_hyps': 1000}
-    glmb = tracker.STMGeneralizedLabeledMultiBernoulli(**GLMB_args, **RFS_base_args)
-
-    time = np.arange(t0, t1, dt)
-    true_agents = []
-    global_true = []
-    print('\tStarting sim')
-    for kk, tt in enumerate(time):
-        if np.mod(kk, 100) == 0:
-            print('\t\t{:.2f}'.format(tt))
-            sys.stdout.flush()
-
-        true_agents = _update_true_agents_prob(true_agents, tt, dt, b_model, rng)
-        global_true.append(deepcopy(true_agents))
-
-        pred_args = {'state_mat_args': state_mat_args}
-        glmb.predict(tt, filt_args=pred_args)
-
-        meas_in = _gen_meas(tt, true_agents, filt.proc_noise, filt.meas_noise, rng)
-
-        cor_args = {'meas_fun_args': meas_fun_args}
-        glmb.correct(tt, meas_in, filt_args=cor_args)
-
-        extract_kwargs = {'update': True, 'calc_states': False}
-        glmb.cleanup(extract_kwargs=extract_kwargs)
-
-    extract_kwargs = {'update': False, 'calc_states': True}
-    glmb.extract_states(**extract_kwargs)
-
-    if debug_plots:
-        glmb.plot_states_labels([0, 1], true_states=global_true,
-                                meas_inds=[0, 1])
-        glmb.plot_card_dist()
-    print('\tExpecting {} agents'.format(len(true_agents)))
-
-    assert len(true_agents) == glmb.cardinality, 'Wrong cardinality'
-
-
-@pytest.mark.slow
-def test_SMC_GLMB():  # noqa
-    print('Test SMC-GLMB')
-
-    rng = rnd.default_rng(global_seed)
-    filt_rng = rnd.default_rng(global_seed)
-
-    dt = 0.01
-    t0, t1 = 0, 1 + dt
-    num_parts = 1000
-    prob_detection = 0.99
-    prob_survive = 0.98
-
-    filt = _setup_double_int_pf(dt, filt_rng)
-    meas_fun_args = ()
-    dyn_fun_params = (dt, )
-
-    b_model = _setup_smc_glmb_double_int_birth(num_parts, rng)
-
-    def compute_prob_detection(part_lst, prob_det):
-        if len(part_lst) == 0:
-            return np.array([])
-        else:
-            return prob_det * np.ones(len(part_lst))
-
-    def compute_prob_survive(part_lst, prob_survive):
-        if len(part_lst) == 0:
-            return np.array([])
-        else:
-            return prob_survive * np.ones(len(part_lst))
-
-    RFS_base_args = {'prob_detection': prob_detection,
-                     'prob_survive': prob_survive, 'in_filter': filt,
-                     'birth_terms': b_model, 'clutter_den': 1**-7,
-                     'clutter_rate': 1**-7}
-    GLMB_args = {'req_births': len(b_model) + 1, 'req_surv': 1000,
-                 'req_upd': 800, 'prune_threshold': 10**-5, 'max_hyps': 1000}
-    SMC_args = {'compute_prob_detection': compute_prob_detection,
-                'compute_prob_survive': compute_prob_survive}
-    glmb = tracker.SMCGeneralizedLabeledMultiBernoulli(**SMC_args,
-                                                       **GLMB_args,
-                                                       **RFS_base_args)
-    glmb.use_parallel_correct = True
-
-    time = np.arange(t0, t1, dt)
-    true_agents = []
-    global_true = []
-    print('\tStarting sim')
-    for kk, tt in enumerate(time):
-        if np.mod(kk, 100) == 0:
-            print('\t\t{:.2f}'.format(tt))
-            sys.stdout.flush()
-
-        true_agents = _update_true_agents_prob_smc(true_agents, tt, dt, b_model, rng)
-        global_true.append(deepcopy(true_agents))
-
-        pred_args = {'dyn_fun_params': dyn_fun_params}
-        prob_surv_args = (prob_survive, )
-        glmb.predict(tt, prob_surv_args=prob_surv_args, filt_args=pred_args)
-
-        meas_in = _gen_meas(tt, true_agents, filt.proc_noise, filt.meas_noise, rng)
-
-        cor_args = {'meas_fun_args': meas_fun_args}
-        prob_det_args = (prob_detection, )
-        glmb.correct(tt, meas_in, prob_det_args=prob_det_args,
-                     filt_args=cor_args)
-
-        extract_kwargs = {'update': True, 'calc_states': False}
-        glmb.cleanup(extract_kwargs=extract_kwargs)
-
-    extract_kwargs = {'update': False, 'calc_states': True}
-    glmb.extract_states(**extract_kwargs)
-
-    if debug_plots:
-        glmb.plot_states_labels([0, 1], true_states=global_true,
-                                meas_inds=[0, 1])
-        glmb.plot_card_dist()
-        glmb.plot_card_history(time_units='s', time=time)
-    print('\tExpecting {} agents'.format(len(true_agents)))
-
-    assert len(true_agents) == glmb.cardinality, 'Wrong cardinality'
-
-
-def test_USMC_GLMB():  # noqa
-    print('Test USMC-GLMB')
-
-    rng = rnd.default_rng(global_seed)
-    filt_rng = rnd.default_rng(global_seed)
-
-    dt = 0.01
-    t0, t1 = 0, 1 + dt
-    num_parts = 75
-    prob_detection = 0.99
-    prob_survive = 0.98
-    use_MCMC = False
-
-    filt = _setup_double_int_upf(dt, filt_rng, use_MCMC)
-    meas_fun_args = ()
-    dyn_fun_params = (dt, )
-
-    b_model = _setup_usmc_glmb_double_int_birth(num_parts, rng)
-
-    def compute_prob_detection(part_lst, prob_det):
-        if len(part_lst) == 0:
-            return np.array([])
-        else:
-            return prob_det * np.ones(len(part_lst))
-
-    def compute_prob_survive(part_lst, prob_survive):
-        if len(part_lst) == 0:
-            return np.array([])
-        else:
-            return prob_survive * np.ones(len(part_lst))
-
-    RFS_base_args = {'prob_detection': prob_detection,
-                     'prob_survive': prob_survive, 'in_filter': filt,
-                     'birth_terms': b_model, 'clutter_den': 1**-7,
-                     'clutter_rate': 1**-7}
-    GLMB_args = {'req_births': len(b_model) + 1, 'req_surv': 1000,
-                 'req_upd': 800, 'prune_threshold': 10**-5, 'max_hyps': 1000}
-    SMC_args = {'compute_prob_detection': compute_prob_detection,
-                'compute_prob_survive': compute_prob_survive}
-    glmb = tracker.SMCGeneralizedLabeledMultiBernoulli(**SMC_args,
-                                                       **GLMB_args,
-                                                       **RFS_base_args)
-
-    time = np.arange(t0, t1, dt)
-    true_agents = []
-    global_true = []
-    print('\tStarting sim')
-    for kk, tt in enumerate(time):
-        if np.mod(kk, 100) == 0:
-            print('\t\t{:.2f}'.format(tt))
-            sys.stdout.flush()
-
-        true_agents = _update_true_agents_prob_usmc(true_agents, tt, dt,
-                                                    b_model, rng)
-        global_true.append(deepcopy(true_agents))
-
-        prob_surv_args = (prob_survive, )
-        ukf_kwargs_pred = {'state_mat_args': dyn_fun_params}
-        filt_args_pred = {'ukf_kwargs': ukf_kwargs_pred}
-        glmb.predict(tt, prob_surv_args=prob_surv_args, filt_args=filt_args_pred)
-
-        meas_in = _gen_meas(tt, true_agents, filt.proc_noise, filt.meas_noise, rng)
-
-        prob_det_args = (prob_detection, )
-        ukf_kwargs_cor = {'meas_fun_args': meas_fun_args}
-        filt_args_cor = {'ukf_kwargs': ukf_kwargs_cor}
-        glmb.correct(tt, meas_in, prob_det_args=prob_det_args,
-                     filt_args=filt_args_cor)
-
-        extract_kwargs = {'update': True, 'calc_states': False}
-        glmb.cleanup(extract_kwargs=extract_kwargs)
-
-    extract_kwargs = {'update': False, 'calc_states': True}
-    glmb.extract_states(**extract_kwargs)
-
-    if debug_plots:
-        glmb.plot_states_labels([0, 1], true_states=global_true,
-                                meas_inds=[0, 1])
-        glmb.plot_card_dist()
-        glmb.plot_card_history(time_units='s', time=time)
-    print('\tExpecting {} agents'.format(len(true_agents)))
-    print('\tmax cardinality {}'.format(np.max([len(s_set) for s_set in glmb.states])))
-
-    assert len(true_agents) == glmb.cardinality, 'Wrong cardinality'
-
-
-def test_MCMC_USMC_GLMB():  # noqa
-    print('Test MCMC USMC-GLMB')
-
-    rng = rnd.default_rng(global_seed)
-    filt_rng = rnd.default_rng(global_seed)
-
-    dt = 0.01
-    t0, t1 = 0, 1 + dt
-    num_parts = 30
-    prob_detection = 0.99
-    prob_survive = 0.98
-    use_MCMC = True
-
-    filt = _setup_double_int_upf(dt, filt_rng, use_MCMC)
-    meas_fun_args = ()
-    dyn_fun_params = (dt, )
-
-    b_model = _setup_usmc_glmb_double_int_birth(num_parts, rng)
-
-    def compute_prob_detection(part_lst, prob_det):
-        if len(part_lst) == 0:
-            return np.array([])
-        else:
-            return prob_det * np.ones(len(part_lst))
-
-    def compute_prob_survive(part_lst, prob_survive):
-        if len(part_lst) == 0:
-            return np.array([])
-        else:
-            return prob_survive * np.ones(len(part_lst))
-
-    RFS_base_args = {'prob_detection': prob_detection,
-                     'prob_survive': prob_survive, 'in_filter': filt,
-                     'birth_terms': b_model, 'clutter_den': 1**-7,
-                     'clutter_rate': 1**-7}
-    GLMB_args = {'req_births': len(b_model) + 1, 'req_surv': 1000,
-                 'req_upd': 800, 'prune_threshold': 10**-5, 'max_hyps': 1000}
-    SMC_args = {'compute_prob_detection': compute_prob_detection,
-                'compute_prob_survive': compute_prob_survive}
-    glmb = tracker.SMCGeneralizedLabeledMultiBernoulli(**SMC_args,
-                                                       **GLMB_args,
-                                                       **RFS_base_args)
-
-    time = np.arange(t0, t1, dt)
-    true_agents = []
-    global_true = []
-    print('\tStarting sim')
-    for kk, tt in enumerate(time):
-        if np.mod(kk, 100) == 0:
-            print('\t\t{:.2f}'.format(tt))
-            sys.stdout.flush()
-
-        true_agents = _update_true_agents_prob_usmc(true_agents, tt, dt,
-                                                    b_model, rng)
-        global_true.append(deepcopy(true_agents))
-
-        prob_surv_args = (prob_survive, )
-        ukf_kwargs_pred = {'state_mat_args': dyn_fun_params}
-        filt_args_pred = {'ukf_kwargs': ukf_kwargs_pred}
-        glmb.predict(tt, prob_surv_args=prob_surv_args, filt_args=filt_args_pred)
-
-        meas_in = _gen_meas(tt, true_agents, filt.proc_noise, filt.meas_noise, rng)
-
-        prob_det_args = (prob_detection, )
-        ukf_kwargs_cor = {'meas_fun_args': meas_fun_args}
-        filt_args_cor = {'ukf_kwargs': ukf_kwargs_cor}
-        glmb.correct(tt, meas_in, prob_det_args=prob_det_args,
-                     filt_args=filt_args_cor)
-
-        extract_kwargs = {'update': True, 'calc_states': False}
-        glmb.cleanup(extract_kwargs=extract_kwargs)
-
-    extract_kwargs = {'update': False, 'calc_states': True}
-    glmb.extract_states(**extract_kwargs)
-
-    if debug_plots:
-        glmb.plot_states_labels([0, 1], true_states=global_true,
-                                meas_inds=[0, 1])
-        glmb.plot_card_dist()
-        glmb.plot_card_history(time_units='s', time=time)
-    print('\tExpecting {} agents'.format(len(true_agents)))
-    print('max cardinality {}'.format(np.max([len(s_set) for s_set in glmb.states])))
-
-    assert len(true_agents) == glmb.cardinality, 'Wrong cardinality'
-
-
-def test_JGLMB():  # noqa
-    print('Test GM-JGLMB')
-
-    rng = rnd.default_rng(global_seed)
-
-    dt = 0.01
-    # t0, t1 = 0, 6 + dt
-    t0, t1 = 0, 6 + dt
-
-    filt = _setup_double_int_kf(dt)
-    state_mat_args = (dt, 'test arg')
-    meas_fun_args = ('useless arg', )
-
-    b_model = _setup_gm_glmb_double_int_birth()
-
-    RFS_base_args = {'prob_detection': 0.99, 'prob_survive': 0.98,
-                     'in_filter': filt, 'birth_terms': b_model,
-                     'clutter_den': 1**-3, 'clutter_rate': 1**-3}
-    JGLMB_args = {'req_births': len(b_model) + 1, 'req_surv': 1000,
-                 'req_upd': 800, 'prune_threshold': 10**-5, 'max_hyps': 1000}
-    jglmb = tracker.JointGeneralizedLabeledMultiBernoulli(**JGLMB_args,
-                                                          **RFS_base_args)
-    jglmb.use_parallel_correct = False
-
-    time = np.arange(t0, t1, dt)
-    true_agents = []
-    global_true = []
-    print('\tStarting sim')
-    for kk, tt in enumerate(time):
-        if np.mod(kk, 100) == 0:
-            print('\t\t{:.2f}'.format(tt))
-            sys.stdout.flush()
-
-        true_agents = _update_true_agents_prob(true_agents, tt, dt, b_model, rng)
-        global_true.append(deepcopy(true_agents))
-
-        pred_args = {'state_mat_args': state_mat_args}
-        jglmb.predict(tt, filt_args=pred_args)
-
-        meas_in = _gen_meas(tt, true_agents, filt.proc_noise, filt.meas_noise, rng)
-
-        cor_args = {'meas_fun_args': meas_fun_args}
-        jglmb.correct(tt, meas_in, filt_args=cor_args)
-
-        extract_kwargs = {'update': True, 'calc_states': False}
-        jglmb.cleanup(extract_kwargs=extract_kwargs)
-
-    extract_kwargs = {'update': False, 'calc_states': True}
-    jglmb.extract_states(**extract_kwargs)
-
-    jglmb.calculate_ospa(global_true, 2, 1)
-
-    if debug_plots:
-        jglmb.plot_states_labels([0, 1], true_states=global_true,
-                                meas_inds=[0, 1])
-        jglmb.plot_card_dist()
-        jglmb.plot_card_history(time_units='s', time=time)
-        jglmb.plot_ospa_history()
-
-    print('\tExpecting {} agents'.format(len(true_agents)))
-
-    assert len(true_agents) == jglmb.cardinality, 'Wrong cardinality'
-
-def test_QKF_GLMB():  # noqa
-    print('Test QKF-GLMB')
-
-    rng = rnd.default_rng(global_seed)
-
-    dt = 1  # s
-    t0, t1 = 0, 20 + dt
-    prob_detection = 0.99
-    prob_survive = 0.98
-    use_sqkf = False
-    print_interval = 10  # s
-
-    # measurement noise parameters
-    m_vars = (100, (0.15 * np.pi / 180)**2)
-
-    filt, state_mat, meas_fun = _setup_qkf(dt, use_sqkf, m_vars)
-    b_model = _setup_gsm_birth()
-
-    RFS_base_args = {'prob_detection': prob_detection,
-                     'prob_survive': prob_survive, 'in_filter': filt,
-                     'birth_terms': b_model, 'clutter_den': 1**-7,
-                     'clutter_rate': 1**-7}
-    GLMB_args = {'req_births': len(b_model) + 1, 'req_surv': 1000,
-                 'req_upd': 800, 'prune_threshold': 10**-5, 'max_hyps': 1000}
-    glmb = tracker.GeneralizedLabeledMultiBernoulli(**GLMB_args,
-                                                    **RFS_base_args)
-
-    time = np.arange(t0, t1, dt)
-    true_agents = []
-    global_true = []
-    print('\tStarting sim')
-    for kk, tt in enumerate(time):
-        if np.mod(kk, int(print_interval / dt)) == 0:
-            print('\t\t{:.2f}'.format(tt))
-            sys.stdout.flush()
-
-        true_agents = _update_true_agents_gsm(true_agents, tt, b_model, rng,
-                                              state_mat)
-        global_true.append(deepcopy(true_agents))
-
-        filt_args_pred = {}
-        glmb.predict(tt, filt_args=filt_args_pred)
-
-        meas_in = _gen_meas_qkf(tt, true_agents, filt.proc_noise, meas_fun,
-                                m_vars, rng)
-
-        filt_args_cor = {}
-        glmb.correct(tt, meas_in, filt_args=filt_args_cor)
-
-        extract_kwargs = {'update': True, 'calc_states': False}
-        glmb.cleanup(extract_kwargs=extract_kwargs)
-
-    extract_kwargs = {'update': False, 'calc_states': True}
-    glmb.extract_states(**extract_kwargs)
-
-    if debug_plots:
-        glmb.plot_states_labels([0, 1], true_states=global_true,
-                                meas_inds=[])
-        glmb.plot_card_dist()
-        glmb.plot_card_history(time_units='s', time=time)
-
-    print('\tExpecting {} agents'.format(len(true_agents)))
-    print('\tmax cardinality {}'.format(np.max([len(s_set) for s_set in glmb.states])))
-
-    assert len(true_agents) == glmb.cardinality, 'Wrong cardinality'
-
-def test_SQKF_GLMB():  # noqa
-    print('Test SQKF-GLMB')
-
-    rng = rnd.default_rng(global_seed)
-
-    dt = 1  # s
-    t0, t1 = 0, 20 + dt
-    prob_detection = 0.99
-    prob_survive = 0.98
-    use_sqkf = True
-    print_interval = 10  # s
-
-    # measurement noise parameters
-    m_vars = (100, (0.15 * np.pi / 180)**2)
-
-    filt, state_mat, meas_fun = _setup_qkf(dt, use_sqkf, m_vars)
-    b_model = _setup_gsm_birth()
-
-    RFS_base_args = {'prob_detection': prob_detection,
-                     'prob_survive': prob_survive, 'in_filter': filt,
-                     'birth_terms': b_model, 'clutter_den': 1**-7,
-                     'clutter_rate': 1**-7}
-    GLMB_args = {'req_births': len(b_model) + 1, 'req_surv': 1000,
-                 'req_upd': 800, 'prune_threshold': 10**-5, 'max_hyps': 1000}
-    glmb = tracker.GeneralizedLabeledMultiBernoulli(**GLMB_args,
-                                                    **RFS_base_args)
-
-    time = np.arange(t0, t1, dt)
-    true_agents = []
-    global_true = []
-    print('\tStarting sim')
-    for kk, tt in enumerate(time):
-        if np.mod(kk, int(print_interval / dt)) == 0:
-            print('\t\t{:.2f}'.format(tt))
-            sys.stdout.flush()
-
-        true_agents = _update_true_agents_gsm(true_agents, tt, b_model, rng,
-                                              state_mat)
-        global_true.append(deepcopy(true_agents))
-
-        filt_args_pred = {}
-        glmb.predict(tt, filt_args=filt_args_pred)
-
-        meas_in = _gen_meas_qkf(tt, true_agents, filt.proc_noise, meas_fun,
-                                m_vars, rng)
-
-        filt_args_cor = {}
-        glmb.correct(tt, meas_in, filt_args=filt_args_cor)
-
-        extract_kwargs = {'update': True, 'calc_states': False}
-        glmb.cleanup(extract_kwargs=extract_kwargs)
-
-    extract_kwargs = {'update': False, 'calc_states': True}
-    glmb.extract_states(**extract_kwargs)
-
-    if debug_plots:
-        glmb.plot_states_labels([0, 1], true_states=global_true,
-                                meas_inds=[])
-        glmb.plot_card_dist()
-        glmb.plot_card_history(time_units='s', time=time)
-
-    print('\tExpecting {} agents'.format(len(true_agents)))
-    print('max cardinality {}'.format(np.max([len(s_set) for s_set in glmb.states])))
-
-    assert len(true_agents) == glmb.cardinality, 'Wrong cardinality'
-
-
-def test_UKF_GLMB():  # noqa
-    print('Test UKF-GLMB')
-
-    rng = rnd.default_rng(global_seed)
-
-    dt = 1  # s
-    t0, t1 = 0, 20 + dt
-    prob_detection = 0.99
-    prob_survive = 0.98
-    print_interval = 10  # s
-
-    # measurement noise parameters
-    m_vars = (100, (0.15 * np.pi / 180)**2)
-
-    filt, state_mat, meas_fun = _setup_ukf(dt, m_vars)
-    b_model = _setup_gsm_birth()
-
-    RFS_base_args = {'prob_detection': prob_detection,
-                     'prob_survive': prob_survive, 'in_filter': filt,
-                     'birth_terms': b_model, 'clutter_den': 1**-7,
-                     'clutter_rate': 1**-7}
-    GLMB_args = {'req_births': len(b_model) + 1, 'req_surv': 1000,
-                 'req_upd': 800, 'prune_threshold': 10**-5, 'max_hyps': 1000}
-    glmb = tracker.GeneralizedLabeledMultiBernoulli(**GLMB_args,
-                                                    **RFS_base_args)
-
-    time = np.arange(t0, t1, dt)
-    true_agents = []
-    global_true = []
-    print('\tStarting sim')
-    for kk, tt in enumerate(time):
-        if np.mod(kk, int(print_interval / dt)) == 0:
-            print('\t\t{:.2f}'.format(tt))
-            sys.stdout.flush()
-
-        true_agents = _update_true_agents_gsm(true_agents, tt, b_model, rng,
-                                              state_mat)
-        global_true.append(deepcopy(true_agents))
-
-        filt_args_pred = {}
-        glmb.predict(tt, filt_args=filt_args_pred)
-
-        meas_in = _gen_meas_qkf(tt, true_agents, filt.proc_noise, meas_fun,
-                                m_vars, rng)
-
-        filt_args_cor = {}
-        glmb.correct(tt, meas_in, filt_args=filt_args_cor)
-
-        extract_kwargs = {'update': True, 'calc_states': False}
-        glmb.cleanup(extract_kwargs=extract_kwargs)
-
-    extract_kwargs = {'update': False, 'calc_states': True}
-    glmb.extract_states(**extract_kwargs)
-
-    if debug_plots:
-        glmb.plot_states_labels([0, 1], true_states=global_true,
-                                meas_inds=[])
-        glmb.plot_card_dist()
-        glmb.plot_card_history(time_units='s', time=time)
-
-    print('\tExpecting {} agents'.format(len(true_agents)))
-    print('\tmax cardinality {}'.format(np.max([len(s_set) for s_set in glmb.states])))
-
-    assert len(true_agents) == glmb.cardinality, 'Wrong cardinality'
-
-
-def test_QKF_GSM_GLMB():  # noqa
-    print('Test QKF GSM-GLMB')
-
-    rng = rnd.default_rng(global_seed)
-    filt_rng = rnd.default_rng(global_seed)
-
-    dt = 1  # s
-    t0, t1 = 0, 20 + dt
-    prob_detection = 0.99
-    prob_survive = 0.98
-    use_sqkf = False
-    print_interval = 10  # s
-
-    # measurement noise parameters
-    m_dfs = (2, 2)
-    m_vars = (25, (0.015 * np.pi / 180)**2)
-
-    filt, state_mat, meas_fun = _setup_qkf_gsm(dt, filt_rng, use_sqkf, m_dfs, m_vars)
-    b_model = _setup_gsm_birth()
-
-    RFS_base_args = {'prob_detection': prob_detection,
-                     'prob_survive': prob_survive, 'in_filter': filt,
-                     'birth_terms': b_model, 'clutter_den': 1**-7,
-                     'clutter_rate': 1**-7}
-    GLMB_args = {'req_births': len(b_model) + 1, 'req_surv': 1000,
-                 'req_upd': 800, 'prune_threshold': 10**-5, 'max_hyps': 1000}
-    glmb = tracker.GSMGeneralizedLabeledMultiBernoulli(**GLMB_args,
-                                                       **RFS_base_args)
-
-    time = np.arange(t0, t1, dt)
-    true_agents = []
-    global_true = []
-    print('\tStarting sim')
-    for kk, tt in enumerate(time):
-        if np.mod(kk, int(print_interval / dt)) == 0:
-            print('\t\t{:.2f}'.format(tt))
-            sys.stdout.flush()
-
-        true_agents = _update_true_agents_gsm(true_agents, tt, b_model, rng,
-                                              state_mat)
-        global_true.append(deepcopy(true_agents))
-
-        filt_args_pred = {}
-        glmb.predict(tt, filt_args=filt_args_pred)
-
-        meas_in = _gen_meas_gsm(tt, true_agents, filt.proc_noise, meas_fun,
-                                m_dfs, m_vars, rng)
-
-        filt_args_cor = {}
-        glmb.correct(tt, meas_in, filt_args=filt_args_cor)
-
-        extract_kwargs = {'update': True, 'calc_states': False}
-        glmb.cleanup(extract_kwargs=extract_kwargs)
-
-    extract_kwargs = {'update': False, 'calc_states': True}
-    glmb.extract_states(**extract_kwargs)
-
-    if debug_plots:
-        glmb.plot_states_labels([0, 1], true_states=global_true,
-                                meas_inds=[])
-        glmb.plot_card_dist()
-        glmb.plot_card_history(time_units='s', time=time)
-
-    print('\tExpecting {} agents'.format(len(true_agents)))
-    print('\tmax cardinality {}'.format(np.max([len(s_set) for s_set in glmb.states])))
-
-    assert len(true_agents) == glmb.cardinality, 'Wrong cardinality'
-
-
-def test_SQKF_GSM_GLMB():  # noqa
-    print('Test SQKF GSM-GLMB')
-
-    rng = rnd.default_rng(global_seed)
-    filt_rng = rnd.default_rng(global_seed)
-
-    dt = 1  # s
-    t0, t1 = 0, 20 + dt
-    prob_detection = 0.99
-    prob_survive = 0.98
-    use_sqkf = True
-    print_interval = 10  # s
-
-    # measurement noise parameters
-    m_dfs = (2, 2)
-    m_vars = (25, (0.015 * np.pi / 180)**2)
-
-    filt, state_mat, meas_fun = _setup_qkf_gsm(dt, filt_rng, use_sqkf, m_dfs, m_vars)
-    b_model = _setup_gsm_birth()
-
-    RFS_base_args = {'prob_detection': prob_detection,
-                     'prob_survive': prob_survive, 'in_filter': filt,
-                     'birth_terms': b_model, 'clutter_den': 1**-7,
-                     'clutter_rate': 1**-7}
-    GLMB_args = {'req_births': len(b_model) + 1, 'req_surv': 1000,
-                 'req_upd': 800, 'prune_threshold': 10**-5, 'max_hyps': 1000}
-    glmb = tracker.GSMGeneralizedLabeledMultiBernoulli(**GLMB_args,
-                                                       **RFS_base_args)
-
-    time = np.arange(t0, t1, dt)
-    true_agents = []
-    global_true = []
-    print('\tStarting sim')
-    for kk, tt in enumerate(time):
-        if np.mod(kk, int(print_interval / dt)) == 0:
-            print('\t\t{:.2f}'.format(tt))
-            sys.stdout.flush()
-
-        true_agents = _update_true_agents_gsm(true_agents, tt, b_model, rng,
-                                              state_mat)
-        global_true.append(deepcopy(true_agents))
-
-        filt_args_pred = {}
-        glmb.predict(tt, filt_args=filt_args_pred)
-
-        meas_in = _gen_meas_gsm(tt, true_agents, filt.proc_noise, meas_fun,
-                                m_dfs, m_vars, rng)
-
-        filt_args_cor = {}
-        glmb.correct(tt, meas_in, filt_args=filt_args_cor)
-
-        extract_kwargs = {'update': True, 'calc_states': False}
-        glmb.cleanup(extract_kwargs=extract_kwargs)
-
-    extract_kwargs = {'update': False, 'calc_states': True}
-    glmb.extract_states(**extract_kwargs)
-
-    if debug_plots:
-        glmb.plot_states_labels([0, 1], true_states=global_true,
-                                meas_inds=[])
-        glmb.plot_card_dist()
-        glmb.plot_card_history(time_units='s', time=time)
-
-    print('\tExpecting {} agents'.format(len(true_agents)))
-    print('\tmax cardinality {}'.format(np.max([len(s_set) for s_set in glmb.states])))
-
-    assert len(true_agents) == glmb.cardinality, 'Wrong cardinality'
-
-
-def test_UKF_GSM_GLMB():  # noqa
-    print('Test UKF GSM-GLMB')
-
-    rng = rnd.default_rng(global_seed)
-    filt_rng = rnd.default_rng(global_seed)
-
-    dt = 1  # s
-    t0, t1 = 0, 20 + dt
-    prob_detection = 0.99
-    prob_survive = 0.98
-    print_interval = 10  # s
-
-    # measurement noise parameters
-    m_dfs = (2, 2)
-    m_vars = (25, (0.015 * np.pi / 180)**2)
-
-    filt, state_mat, meas_fun = _setup_ukf_gsm(dt, filt_rng, m_dfs, m_vars)
-    b_model = _setup_gsm_birth()
-
-    RFS_base_args = {'prob_detection': prob_detection,
-                     'prob_survive': prob_survive, 'in_filter': filt,
-                     'birth_terms': b_model, 'clutter_den': 1**-7,
-                     'clutter_rate': 1**-7}
-    GLMB_args = {'req_births': len(b_model) + 1, 'req_surv': 1000,
-                 'req_upd': 800, 'prune_threshold': 10**-5, 'max_hyps': 1000}
-    glmb = tracker.GSMGeneralizedLabeledMultiBernoulli(**GLMB_args,
-                                                       **RFS_base_args)
-
-    time = np.arange(t0, t1, dt)
-    true_agents = []
-    global_true = []
-    print('\tStarting sim')
-    for kk, tt in enumerate(time):
-        if np.mod(kk, int(print_interval / dt)) == 0:
-            print('\t\t{:.2f}'.format(tt))
-            sys.stdout.flush()
-
-        true_agents = _update_true_agents_gsm(true_agents, tt, b_model, rng,
-                                              state_mat)
-        global_true.append(deepcopy(true_agents))
-
-        filt_args_pred = {}
-        glmb.predict(tt, filt_args=filt_args_pred)
-
-        meas_in = _gen_meas_gsm(tt, true_agents, filt.proc_noise, meas_fun,
-                                m_dfs, m_vars, rng)
-
-        filt_args_cor = {}
-        glmb.correct(tt, meas_in, filt_args=filt_args_cor)
-
-        extract_kwargs = {'update': True, 'calc_states': False}
-        glmb.cleanup(extract_kwargs=extract_kwargs)
-
-    extract_kwargs = {'update': False, 'calc_states': True}
-    glmb.extract_states(**extract_kwargs)
-
-    if debug_plots:
-        glmb.plot_states_labels([0, 1], true_states=global_true,
-                                meas_inds=[])
-        glmb.plot_card_dist()
-        glmb.plot_card_history(time_units='s', time=time)
-
-    print('\tExpecting {} agents'.format(len(true_agents)))
-    print('\tmax cardinality {}'.format(np.max([len(s_set) for s_set in glmb.states])))
-
-    assert len(true_agents) == glmb.cardinality, 'Wrong cardinality'
-
-
-def test_EKF_GSM_GLMB():  # noqa
-    print('Test EKF GSM-GLMB')
-
-    rng = rnd.default_rng(global_seed)
-    filt_rng = rnd.default_rng(global_seed)
-
-    dt = 1  # s
-    t0, t1 = 0, 20 + dt
-    prob_detection = 0.99
-    prob_survive = 0.98
-    print_interval = 10  # s
-
-    # measurement noise parameters
-    m_dfs = (2, 2)
-    m_vars = (25, (0.015 * np.pi / 180)**2)
-
-    filt, state_mat, meas_fun = _setup_ekf_gsm(dt, filt_rng, m_dfs, m_vars)
-    b_model = _setup_gsm_birth()
-
-    RFS_base_args = {'prob_detection': prob_detection,
-                     'prob_survive': prob_survive, 'in_filter': filt,
-                     'birth_terms': b_model, 'clutter_den': 1**-7,
-                     'clutter_rate': 1**-7}
-    GLMB_args = {'req_births': len(b_model) + 1, 'req_surv': 1000,
-                 'req_upd': 800, 'prune_threshold': 10**-5, 'max_hyps': 1000}
-    glmb = tracker.GSMGeneralizedLabeledMultiBernoulli(**GLMB_args,
-                                                       **RFS_base_args)
-
-    time = np.arange(t0, t1, dt)
-    true_agents = []
-    global_true = []
-    print('\tStarting sim')
-    for kk, tt in enumerate(time):
-        if np.mod(kk, int(print_interval / dt)) == 0:
-            print('\t\t{:.2f}'.format(tt))
-            sys.stdout.flush()
-
-        true_agents = _update_true_agents_gsm(true_agents, tt, b_model, rng,
-                                              state_mat)
-        global_true.append(deepcopy(true_agents))
-
-        filt_args_pred = {}
-        glmb.predict(tt, filt_args=filt_args_pred)
-
-        meas_in = _gen_meas_gsm(tt, true_agents, filt.proc_noise, meas_fun,
-                                m_dfs, m_vars, rng)
-
-        filt_args_cor = {}
-        glmb.correct(tt, meas_in, filt_args=filt_args_cor)
-
-        extract_kwargs = {'update': True, 'calc_states': False}
-        glmb.cleanup(extract_kwargs=extract_kwargs)
-
-    extract_kwargs = {'update': False, 'calc_states': True}
-    glmb.extract_states(**extract_kwargs)
-
-    if debug_plots:
-        glmb.plot_states_labels([0, 1], true_states=global_true,
-                                meas_inds=[])
-        glmb.plot_card_dist()
-        glmb.plot_card_history(time_units='s', time=time)
-
-    print('\tExpecting {} agents'.format(len(true_agents)))
-    print('\tmax cardinality {}'.format(np.max([len(s_set) for s_set in glmb.states])))
-
-    assert len(true_agents) == glmb.cardinality, 'Wrong cardinality'
-
-
-# %% main
-if __name__ == "__main__":
-    from timeit import default_timer as timer
-    plt.close('all')
-
-    debug_plots = True
-
-    start = timer()
-
-    # test_PHD()
-    # test_CPHD()
-
-    # test_GLMB()
-
-    # test_STM_GLMB()
-
-    # test_SMC_GLMB()
-    # test_USMC_GLMB()
-    # test_MCMC_USMC_GLMB()
-    test_JGLMB()
-
-    # test_QKF_GLMB()
-    # test_SQKF_GLMB()
-    # test_UKF_GLMB()
-
-    # test_QKF_GSM_GLMB()
-    # test_SQKF_GSM_GLMB()
-    # test_UKF_GSM_GLMB()
-<<<<<<< HEAD
-    test_EKF_GSM_GLMB()
-=======
->>>>>>> 97c5380b
-
-    end = timer()
-    print('{:.2f} s'.format(end - start))
-    print('Close all plots to exit')
-    plt.show()
+import sys
+import pytest
+import numpy as np
+import numpy.random as rnd
+import matplotlib.pyplot as plt
+from copy import deepcopy
+
+import scipy.stats as stats
+
+import gncpy.filters as gfilts
+import gncpy.dynamics as gdyn
+import gncpy.distributions as gdistrib
+import gasur.swarm_estimator.tracker as tracker
+from gasur.utilities.distributions import GaussianMixture, StudentsTMixture
+
+
+global_seed = 69
+debug_plots = False
+
+_meas_mat = np.array([[1, 0, 0, 0],
+                      [0, 1, 0, 0]])
+
+
+def _state_mat_fun(t, dt, useless):
+    # print('got useless arg: {}'.format(useless))
+    return np.array([[1., 0, dt, 0],
+                     [0., 1., 0, dt],
+                     [0, 0, 1., 0],
+                     [0, 0, 0, 1]])
+
+
+def _meas_mat_fun(t, useless):
+    # print('got useless arg: {}'.format(useless))
+    return _meas_mat
+
+
+def _meas_mat_fun_nonlin(t, x, *args):
+    return _meas_mat @ x
+
+
+def _setup_double_int_kf(dt):
+
+    m_noise = 0.02
+    p_noise = 0.2
+
+    filt = gfilts.KalmanFilter()
+    filt.set_state_model(state_mat_fun=_state_mat_fun)
+    filt.set_measurement_model(meas_fun=_meas_mat_fun)
+    filt.proc_noise = gdyn.DoubleIntegrator().get_dis_process_noise_mat(dt, np.array([[p_noise**2]]))
+    filt.meas_noise = m_noise**2 * np.eye(2)
+
+    return filt
+
+
+def _setup_double_int_stf(dt):
+    m_noise = 0.02
+    p_noise = 0.2
+
+    filt = gfilts.StudentsTFilter()
+    filt.set_state_model(state_mat_fun=_state_mat_fun)
+    filt.set_measurement_model(meas_fun=_meas_mat_fun)
+    filt.proc_noise = gdyn.DoubleIntegrator().get_dis_process_noise_mat(dt, np.array([[p_noise**2]]))
+    filt.meas_noise = m_noise**2 * np.eye(2)
+
+    filt.meas_noise_dof = 3
+    filt.proc_noise_dof = 3
+    # Note filt.dof is determined by the birth terms
+
+    return filt
+
+
+def _setup_double_int_pf(dt, rng):
+    m_noise = 0.02
+    p_noise = 0.2
+
+    doubleInt = gdyn.DoubleIntegrator()
+    proc_noise = doubleInt.get_dis_process_noise_mat(dt, np.array([[p_noise**2]]))
+
+    def meas_likelihood(meas, est, *args):
+        return stats.multivariate_normal.pdf(meas.flatten(), mean=est.flatten(),
+                                             cov=m_noise**2 * np.eye(2))
+
+    # def proposal_sampling_fnc(x, rng):
+    #     noise = p_noise * np.array([0, 0, 1, 1]) * rng.standard_normal(4)
+    #     return x + noise.reshape((4, 1))
+
+    def proposal_sampling_fnc(x, rng):  # noqa
+        val = rng.multivariate_normal(x.flatten(), proc_noise).reshape(x.shape)
+        return val
+
+    def transition_prob_fnc(x_hat, mean, *args):
+        return stats.multivariate_normal.pdf(x_hat.flatten(), mean.flatten(),
+                                             proc_noise, True)
+
+    def proposal_fnc(x_hat, mean, y, *args):
+        return 1
+        # return stats.multivariate_normal.pdf(x_hat.flatten(), mean.flatten(),
+        #                                      proc_noise, True)
+
+    filt = gfilts.ParticleFilter(rng=rng)
+    filt.set_state_model(dyn_obj=doubleInt)
+    filt.set_measurement_model(meas_fun=_meas_mat_fun_nonlin)
+
+    filt.proc_noise = proc_noise.copy()
+    filt.meas_noise = m_noise**2 * np.eye(2)
+
+    filt.meas_likelihood_fnc = meas_likelihood
+    filt.proposal_sampling_fnc = proposal_sampling_fnc
+    filt.proposal_fnc = proposal_fnc
+    # filt.transition_prob_fnc = transition_prob_fnc
+
+    return filt
+
+
+def _setup_double_int_upf(dt, rng, use_MCMC):
+    m_noise = 0.02
+    p_noise = 0.2
+
+    doubleInt = gdyn.DoubleIntegrator()
+
+    filt = gfilts.UnscentedParticleFilter(use_MCMC=use_MCMC, rng=rng)
+    filt.use_cholesky_inverse = False
+
+    filt.set_state_model(dyn_obj=doubleInt)
+    filt.set_measurement_model(meas_mat=_meas_mat.copy())
+
+    proc_noise = doubleInt.get_dis_process_noise_mat(dt, np.array([[p_noise**2]]))
+    meas_noise = m_noise**2 * np.eye(2)
+    filt.proc_noise = proc_noise.copy()
+    filt.meas_noise = meas_noise.copy()
+
+    return filt
+
+
+def __gsm_import_dist_factory():
+    def import_dist_fnc(parts, rng):
+        new_parts = np.nan * np.ones(parts.particles.shape)
+
+        disc = 0.99
+        a = (3 * disc - 1) / (2 * disc)
+        h = np.sqrt(1 - a**2)
+        last_means = np.mean(parts.particles, axis=0)
+        means = a * parts.particles[:, 0:2] + (1 - a) * last_means[0:2]
+
+        # df, sig
+        for ind in range(means.shape[1]):
+            std = np.sqrt(h**2 * np.cov(parts.particles[:, ind]))
+
+            for ii, m in enumerate(means):
+                new_parts[ii, ind] = stats.norm.rvs(loc=m[ind], scale=std,
+                                                    random_state=rng)
+
+        for ii in range(new_parts.shape[0]):
+            new_parts[ii, 2] = stats.invgamma.rvs(np.abs(new_parts[ii, 0]) / 2,
+                                                  scale=1 / (2 / np.abs(new_parts[ii, 0])),
+                                                  random_state=rng)
+
+        return new_parts
+
+    return import_dist_fnc
+
+
+def _setup_qkf(dt, use_sqkf, m_vars):
+    state_mat = np.vstack((np.hstack((np.eye(2), dt * np.eye(2), dt**2 / 2 * np.eye(2))),
+                          np.hstack((np.zeros((2, 2)), np.eye(2), dt * np.eye(2))),
+                          np.hstack((np.zeros((2, 2)), np.zeros((2, 2)), np.eye(2)))))
+    proc_cov = np.diag((4, 4, 4, 4, 0.01, 0.01))
+
+    def meas_fun(t, x, *args):
+        return np.array([[np.sqrt(x[0, 0]**2 + x[1, 0]**2)],
+                         [np.arctan2(x[1, 0], x[0, 0])]])
+
+    # define base GSM parameters
+    if use_sqkf:
+        filt = gfilts.SquareRootQKF()
+    else:
+        filt = gfilts.QuadratureKalmanFilter()
+
+    filt.set_state_model(state_mat=state_mat)
+    filt.set_measurement_model(meas_fun=meas_fun)
+    filt.proc_noise = proc_cov
+    filt.meas_noise = np.diag(m_vars)
+
+    filt.points_per_axis = 3
+
+    return filt, state_mat, meas_fun
+
+
+def _setup_ukf(dt, m_vars):
+    state_mat = np.vstack((np.hstack((np.eye(2), dt * np.eye(2), dt**2 / 2 * np.eye(2))),
+                          np.hstack((np.zeros((2, 2)), np.eye(2), dt * np.eye(2))),
+                          np.hstack((np.zeros((2, 2)), np.zeros((2, 2)), np.eye(2)))))
+    proc_cov = np.diag((4, 4, 4, 4, 0.01, 0.01))
+
+    def meas_fun(t, x, *args):
+        return np.vstack((meas_fun_range(t, x),
+                          meas_fun_bearing(t, x)))
+
+    def meas_fun_range(t, x, *args):
+        return np.array([np.sqrt(x[0, 0]**2 + x[1, 0]**2)])
+
+    def meas_fun_bearing(t, x, *args):
+        return np.array([np.arctan2(x[1, 0], x[0, 0])])
+
+    # define filter parameters
+    filt = gfilts.UnscentedKalmanFilter()
+
+    filt.set_state_model(state_mat=state_mat)
+    filt.set_measurement_model(meas_fun_lst=[meas_fun_range, meas_fun_bearing])
+    filt.proc_noise = proc_cov
+    filt.meas_noise = np.diag(m_vars)
+
+    # define UKF specific parameters
+    filt.alpha = 0.5
+    filt.kappa = 1
+    filt.beta = 1.5
+
+    return filt, state_mat, meas_fun
+
+
+def __gsm_import_w_factory(inov_cov):
+    def import_w_fnc(meas, parts):
+        stds = np.sqrt(parts[:, 2] * parts[:, 1]**2 + inov_cov)
+        return np.array([stats.norm.pdf(meas.item(), scale=scale)
+                         for scale in stds])
+
+    return import_w_fnc
+
+
+def _setup_qkf_gsm(dt, rng, use_sqkf, m_dfs, m_vars):
+    state_mat = np.vstack((np.hstack((np.eye(2), dt * np.eye(2), dt**2 / 2 * np.eye(2))),
+                          np.hstack((np.zeros((2, 2)), np.eye(2), dt * np.eye(2))),
+                          np.hstack((np.zeros((2, 2)), np.zeros((2, 2)), np.eye(2)))))
+    proc_cov = np.diag((4, 4, 4, 4, 0.01, 0.01))
+
+    def meas_fun(t, x, *args):
+        return np.array([[np.sqrt(x[0, 0]**2 + x[1, 0]**2)],
+                         [np.arctan2(x[1, 0], x[0, 0])]])
+
+    # define base GSM parameters
+    if use_sqkf:
+        filt = gfilts.SQKFGaussianScaleMixtureFilter()
+    else:
+        filt = gfilts.QKFGaussianScaleMixtureFilter()
+
+    filt.set_state_model(state_mat=state_mat)
+    filt.proc_noise = proc_cov
+    filt.set_measurement_model(meas_fun=meas_fun)
+
+    # define measurement noise filters
+    num_parts = 500
+    bootstrap_lst = [None] * 2
+
+    # manually setup each bootstrap filter (stripped down PF)
+    for ind in range(len(bootstrap_lst)):
+        mf = gfilts.BootstrapFilter()
+        mf.importance_dist_fnc = __gsm_import_dist_factory()
+        mf.particleDistribution = gdistrib.SimpleParticleDistribution()
+        df_particles = stats.uniform.rvs(loc=1, scale=4, size=num_parts,
+                                         random_state=rng)
+        sig_particles = stats.uniform.rvs(loc=0, scale=5 * np.sqrt(m_vars[ind]),
+                                          size=num_parts, random_state=rng)
+        z_particles = np.nan * np.ones(num_parts)
+        for ii, v in enumerate(df_particles):
+            z_particles[ii] = stats.invgamma.rvs(v / 2, scale=1 / (2 / v),
+                                                 random_state=rng)
+        mf.particleDistribution.particles = np.stack((df_particles, sig_particles,
+                                                      z_particles), axis=1)
+
+        mf.particleDistribution.num_parts_per_ind = np.ones(num_parts)
+        mf.particleDistribution.weights = 1 / num_parts * np.ones(num_parts)
+        mf.rng = rng
+        bootstrap_lst[ind] = mf
+
+    importance_weight_factory_lst = [__gsm_import_w_factory] * len(bootstrap_lst)
+    filt.set_meas_noise_model(bootstrap_lst=bootstrap_lst,
+                              importance_weight_factory_lst=importance_weight_factory_lst)
+
+    # define QKF specific parameters for core filter
+    filt.points_per_axis = 3
+
+    return filt, state_mat, meas_fun
+
+
+def _setup_ukf_gsm(dt, rng, m_dfs, m_vars):
+    state_mat = np.vstack((np.hstack((np.eye(2), dt * np.eye(2), dt**2 / 2 * np.eye(2))),
+                          np.hstack((np.zeros((2, 2)), np.eye(2), dt * np.eye(2))),
+                          np.hstack((np.zeros((2, 2)), np.zeros((2, 2)), np.eye(2)))))
+    proc_cov = np.diag((4, 4, 4, 4, 0.01, 0.01))
+
+    def meas_fun(t, x, *args):
+        return np.vstack((meas_fun_range(t, x),
+                          meas_fun_bearing(t, x)))
+
+    def meas_fun_range(t, x, *args):
+        return np.array([np.sqrt(x[0, 0]**2 + x[1, 0]**2)])
+
+    def meas_fun_bearing(t, x, *args):
+        return np.array([np.arctan2(x[1, 0], x[0, 0])])
+
+    # define base GSM parameters
+    filt = gfilts.UKFGaussianScaleMixtureFilter()
+
+    filt.set_state_model(state_mat=state_mat)
+    filt.proc_noise = proc_cov
+    filt.set_measurement_model(meas_fun_lst=[meas_fun_range, meas_fun_bearing])
+
+    # define measurement noise filters
+    num_parts = 500
+    bootstrap_lst = [None] * 2
+
+    # manually setup each bootstrap filter (stripped down PF)
+    for ind in range(len(bootstrap_lst)):
+        mf = gfilts.BootstrapFilter()
+        mf.importance_dist_fnc = __gsm_import_dist_factory()
+        mf.particleDistribution = gdistrib.SimpleParticleDistribution()
+        df_particles = stats.uniform.rvs(loc=1, scale=4, size=num_parts,
+                                         random_state=rng)
+        sig_particles = stats.uniform.rvs(loc=0, scale=5 * np.sqrt(m_vars[ind]),
+                                          size=num_parts, random_state=rng)
+        z_particles = np.nan * np.ones(num_parts)
+        for ii, v in enumerate(df_particles):
+            z_particles[ii] = stats.invgamma.rvs(v / 2, scale=1 / (2 / v),
+                                                 random_state=rng)
+        mf.particleDistribution.particles = np.stack((df_particles, sig_particles,
+                                                      z_particles), axis=1)
+
+        mf.particleDistribution.num_parts_per_ind = np.ones(num_parts)
+        mf.particleDistribution.weights = 1 / num_parts * np.ones(num_parts)
+        mf.rng = rng
+        bootstrap_lst[ind] = mf
+
+    importance_weight_factory_lst = [__gsm_import_w_factory] * len(bootstrap_lst)
+    filt.set_meas_noise_model(bootstrap_lst=bootstrap_lst,
+                              importance_weight_factory_lst=importance_weight_factory_lst)
+
+    # define UKF specific parameters for core filter
+    filt.alpha = 0.5
+    filt.kappa = 1
+    filt.beta = 1.5
+
+    return filt, state_mat, meas_fun
+
+
+def _setup_ekf_gsm(dt, rng, m_dfs, m_vars):
+    state_mat = np.vstack((np.hstack((np.eye(2), dt * np.eye(2), dt**2 / 2 * np.eye(2))),
+                          np.hstack((np.zeros((2, 2)), np.eye(2), dt * np.eye(2))),
+                          np.hstack((np.zeros((2, 2)), np.zeros((2, 2)), np.eye(2)))))
+    proc_cov = np.diag((4, 4, 4, 4, 0.01, 0.01))
+
+    def meas_fun(t, x, *args):
+        return np.vstack((meas_fun_range(t, x),
+                          meas_fun_bearing(t, x)))
+
+    def meas_fun_range(t, x, *args):
+        return np.array([np.sqrt(x[0, 0]**2 + x[1, 0]**2)])
+
+    def meas_fun_bearing(t, x, *args):
+        return np.array([np.arctan2(x[1, 0], x[0, 0])])
+
+    # define base GSM parameters
+    filt = gfilts.EKFGaussianScaleMixtureFilter()
+
+    def _x_dot(t, x, *args):
+        return x[2]
+
+    def _y_dot(t, x, *args):
+        return x[3]
+
+    def _x_ddot(t, x, *args):
+        return x[4]
+
+    def _y_ddot(t, x, *args):
+        return x[5]
+
+    def _x_dddot(t, x, *args):
+        return 0
+
+    def _y_dddot(t, x, *args):
+        return 0
+
+    ode_lst = [_x_dot, _y_dot, _x_ddot, _y_ddot, _x_dddot, _y_dddot]
+
+    filt.set_state_model(ode_lst=ode_lst)
+    filt.proc_noise = proc_cov
+    filt.set_measurement_model(meas_fun_lst=[meas_fun_range, meas_fun_bearing])
+    filt.cov = np.diag((5 * 10**4, 5 * 10**4, 8, 8, 0.02, 0.02))
+
+    # define measurement noise filters
+    num_parts = 500
+
+    range_gsm = gdistrib.GaussianScaleMixture(gsm_type=gdistrib.GSMTypes.STUDENTS_T,
+                                              degrees_of_freedom=m_dfs[0],
+                                              df_range=(1, 5),
+                                              scale=np.sqrt(m_vars[0]).reshape((1, 1)),
+                                              scale_range=(0, 5 * np.sqrt(m_vars[0])))
+
+    bearing_gsm = gdistrib.GaussianScaleMixture(gsm_type=gdistrib.GSMTypes.STUDENTS_T,
+                                                degrees_of_freedom=m_dfs[1],
+                                                df_range=(1, 5),
+                                                scale=np.sqrt(m_vars[1]).reshape((1, 1)),
+                                                scale_range=(0, 5 * np.sqrt(m_vars[1])))
+
+    filt.set_meas_noise_model(gsm_lst=[range_gsm, bearing_gsm], num_parts=num_parts,
+                              rng=rng)
+
+    # set EKF specific settings
+    filt.dt = dt
+
+    return filt, state_mat, meas_fun
+
+
+def _setup_phd_double_int_birth():
+    mu = [np.array([10., 0., 0., 0.]).reshape((4, 1))]
+    cov = [np.diag(np.array([1, 1, 1, 1]))**2]
+    gm0 = GaussianMixture(means=mu, covariances=cov, weights=[1])
+
+    return [gm0, ]
+
+
+def _setup_gm_glmb_double_int_birth():
+    mu = [np.array([10., 0., 0., 1.]).reshape((4, 1))]
+    cov = [np.diag(np.array([1, 1, 1, 1]))**2]
+    gm0 = GaussianMixture(means=mu, covariances=cov, weights=[1])
+
+    # return [(gm0, 0.03), ]
+    return [(gm0, 0.003), ]
+
+
+def _setup_stm_glmb_double_int_birth():
+    mu = [np.array([10., 0., 0., 1.]).reshape((4, 1))]
+    scale = [np.diag(np.array([1, 1, 1, 1]))**2]
+    stm0 = StudentsTMixture(means=mu, scalings=scale, weights=[1])
+
+    return [(stm0, 0.003), ]
+
+
+def _setup_smc_glmb_double_int_birth(num_parts, rng):
+    means = [np.array([10., 0., 0., 2.]).reshape((4, 1))]
+    cov = np.diag(np.array([1, 1, 1, 1]))**2
+    b_probs = [0.003, ]
+
+    birth_terms = []
+    for (m, p) in zip(means, b_probs):
+        distrib = gdistrib.ParticleDistribution()
+        spread = 2 * np.sqrt(np.diag(cov)).reshape(m.shape)
+        l_bnd = m - spread / 2
+        for ii in range(0, num_parts):
+            part = gdistrib.Particle()
+            part.point = l_bnd + spread * rng.random(m.shape)
+            w = 1 / num_parts
+            distrib.add_particle(part, w)
+
+        birth_terms.append((distrib, p))
+
+    return birth_terms
+
+
+def _setup_usmc_glmb_double_int_birth(num_parts, rng):
+    # means = [np.array([10., 0., 0., 2.]).reshape((4, 1))]
+    means = [np.array([20, 80, 3, -3]).reshape((4, 1))]
+    # cov = np.diag(np.array([1, 1, 1, 1]))**2
+    cov = np.diag([3**2, 5**2, 2**2, 1])
+    b_probs = [0.005, ]
+    alpha = 10**-3
+    kappa = 0
+
+    birth_terms = []
+    for (m, p) in zip(means, b_probs):
+        distrib = gdistrib.ParticleDistribution()
+        spread = 2 * np.sqrt(np.diag(cov)).reshape(m.shape)
+        l_bnd = m - spread / 2
+        for ii in range(0, num_parts):
+            part = gdistrib.Particle()
+            part.point = l_bnd + spread * rng.random(m.shape)
+            part.uncertainty = cov.copy()
+            part.sigmaPoints = gdistrib.SigmaPoints(alpha=alpha, kappa=kappa)
+            part.sigmaPoints.update_points(part.point, part.uncertainty)
+            part.sigmaPoints.init_weights()
+            distrib.add_particle(part, 1 / num_parts)
+
+        birth_terms.append((distrib, p))
+
+    return birth_terms
+
+
+def _setup_gsm_birth():
+    # note: GSM filter assumes noise is conditionally Gaussian so use GM with 1 term for birth
+    means = [np.array([2000, 2000, 20, 20, 0, 0]).reshape((6, 1))]
+    cov = [np.diag((5 * 10**4, 5 * 10**4, 8, 8, 0.02, 0.02))]
+    gm0 = GaussianMixture(means=means, covariances=cov, weights=[1])
+
+    return [(gm0, 0.05), ]
+
+
+def _gen_meas(tt, true_agents, proc_noise, meas_noise, rng):
+    meas_in = []
+    for x in true_agents:
+        xp = rng.multivariate_normal(x.flatten(), proc_noise).reshape(x.shape)
+        meas = _meas_mat @ xp
+        m = rng.multivariate_normal(meas.flatten(), meas_noise).reshape(meas.shape)
+        meas_in.append(m.copy())
+
+    return meas_in
+
+
+def _gen_meas_qkf(tt, true_agents, proc_noise, meas_fun, m_vars, rng):
+    meas_out = []
+    for x in true_agents:
+        xp = rng.multivariate_normal(x.flatten(), proc_noise).reshape(x.shape)
+        meas = meas_fun(tt, xp)
+        for ii, var in enumerate(m_vars):
+            meas[ii, 0] += stats.norm.rvs(scale=np.sqrt(var), random_state=rng)
+        meas_out.append(meas.copy())
+
+    return meas_out
+
+
+def _gen_meas_gsm(tt, true_agents, proc_noise, meas_fun, m_dfs, m_vars, rng):
+    meas_out = []
+    for x in true_agents:
+        xp = rng.multivariate_normal(x.flatten(), proc_noise).reshape(x.shape)
+        meas = meas_fun(tt, xp)
+        for ii, (df, var) in enumerate(zip(m_dfs, m_vars)):
+            meas[ii, 0] += stats.t.rvs(df, scale=np.sqrt(var), random_state=rng)
+        meas_out.append(meas.copy())
+
+    return meas_out
+
+
+def _prop_true(true_agents, tt, dt):
+    out = []
+    for ii, x in enumerate(true_agents):
+        out.append(_state_mat_fun(tt, dt, 'useless') @ x)
+
+    return out
+
+
+def _update_true_agents(true_agents, tt, dt, b_model, rng):
+    out = _prop_true(true_agents, tt, dt)
+
+    if any(np.abs(tt - np.array([0, 1, 1.5])) < 1e-8):
+        x = b_model[0].means[0] + (rng.standard_normal(4) * np.ones(4)).reshape((4, 1))
+        out.append(x.copy())
+
+    return out
+
+
+def _update_true_agents_prob(true_agents, tt, dt, b_model, rng):
+    out = _prop_true(true_agents, tt, dt)
+
+    p = rng.uniform()
+    for gm, w in b_model:
+        if p <= w:
+            print('birth at {:.2f}'.format(tt))
+            x = gm.means[0] + (1 * rng.standard_normal(4)).reshape((4, 1))
+            out.append(x.copy())
+
+    return out
+
+
+def _update_true_agents_prob_smc(true_agents, tt, dt, b_model, rng):
+    out = []
+    doubleInt = gdyn.DoubleIntegrator()
+    for ii, x in enumerate(true_agents):
+        out.append(doubleInt.get_state_mat(tt, dt) @ x)
+
+    if any(np.abs(tt - np.array([0.5])) < 1e-8):
+        for distrib, w in b_model:
+            print('birth at {:.2f}'.format(tt))
+            inds = np.arange(0, len(distrib.particles))
+            ii = rnd.choice(inds, p=distrib.weights)
+            out.append(distrib.particles[ii].copy())
+
+    return out
+
+
+def _update_true_agents_prob_usmc(true_agents, tt, dt, b_model, rng):
+    out = []
+    doubleInt = gdyn.DoubleIntegrator()
+    for ii, x in enumerate(true_agents):
+        out.append(doubleInt.get_state_mat(tt, dt) @ x)
+
+    if any(np.abs(tt - np.array([0.5])) < 1e-8):
+        for distrib, w in b_model:
+            print('birth at {:.2f}'.format(tt))
+            out.append(distrib.mean.copy())
+
+    return out
+
+
+def _update_true_agents_gsm(true_agents, tt, b_model, rng, state_mat):
+    out = []
+    for existing in true_agents:
+        out.append(state_mat @ existing)
+
+    if any(np.abs(tt - np.array([5])) < 1e-8):
+        print('birth at {:.2f}'.format(tt))
+        gm = b_model[0][0]
+        out.append(gm.means[0].copy().reshape(gm.means[0].shape))
+
+    return out
+
+
+def test_PHD():  # noqa
+    print('Test PHD')
+
+    rng = rnd.default_rng(global_seed)
+
+    dt = 0.01
+    t0, t1 = 0, 10 + dt
+
+    filt = _setup_double_int_kf(dt)
+    state_mat_args = (dt, 'test arg')
+    meas_fun_args = ('useless arg', )
+
+    b_model = _setup_phd_double_int_birth()
+
+    RFS_base_args = {'prob_detection': 0.99, 'prob_survive': 0.98,
+                     'in_filter': filt, 'birth_terms': b_model,
+                     'clutter_den': 1**-7, 'clutter_rate': 1**-7}
+    phd = tracker.ProbabilityHypothesisDensity(**RFS_base_args)
+    phd.gating_on = False
+
+    time = np.arange(t0, t1, dt)
+    true_agents = []
+    global_true = []
+    for kk, tt in enumerate(time):
+
+        true_agents = _update_true_agents(true_agents, tt, dt, b_model, rng)
+        global_true.append(deepcopy(true_agents))
+
+        filt_args = {'state_mat_args': state_mat_args}
+        phd.predict(tt, filt_args=filt_args)
+
+        meas_in = _gen_meas(tt, true_agents, filt.proc_noise, filt.meas_noise, rng)
+
+        filt_args = {'meas_fun_args': meas_fun_args}
+        phd.correct(tt, meas_in, meas_mat_args={}, est_meas_args={},
+                    filt_args=filt_args)
+
+        phd.cleanup()
+
+    phd.calculate_ospa(global_true, 2, 1)
+
+    if debug_plots:
+        phd.plot_states([0, 1])
+        phd.plot_ospa_history(time=time, time_units='s')
+
+    assert len(true_agents) == phd.cardinality, 'Wrong cardinality'
+
+
+def test_CPHD():  # noqa
+    print('Test CPHD')
+
+    rng = rnd.default_rng(global_seed)
+
+    dt = 0.01
+    t0, t1 = 0, 10 + dt
+
+    filt = _setup_double_int_kf(dt)
+    state_mat_args = (dt, 'test arg')
+    meas_fun_args = ('useless arg', )
+
+    b_model = _setup_phd_double_int_birth()
+
+    RFS_base_args = {'prob_detection': 0.99, 'prob_survive': 0.98,
+                     'in_filter': filt, 'birth_terms': b_model,
+                     'clutter_den': 1**-7, 'clutter_rate': 1**-7}
+    phd = tracker.CardinalizedPHD(**RFS_base_args)
+    phd.gating_on = False
+
+    time = np.arange(t0, t1, dt)
+    true_agents = []
+    global_true = []
+    for kk, tt in enumerate(time):
+
+        true_agents = _update_true_agents(true_agents, tt, dt, b_model, rng)
+        global_true.append(deepcopy(true_agents))
+
+        filt_args = {'state_mat_args': state_mat_args}
+        phd.predict(tt, filt_args=filt_args)
+
+        meas_in = _gen_meas(tt, true_agents, filt.proc_noise, filt.meas_noise, rng)
+
+        filt_args = {'meas_fun_args': meas_fun_args}
+        phd.correct(tt, meas_in, meas_mat_args={}, est_meas_args={},
+                    filt_args=filt_args)
+
+        phd.cleanup()
+
+    phd.calculate_ospa(global_true, 2, 1)
+
+    if debug_plots:
+        phd.plot_card_time_hist(time_vec=time)
+        phd.plot_states([0, 1])
+        phd.plot_ospa_history(time=time, time_units='s')
+
+    assert len(true_agents) == phd.cardinality, 'Wrong cardinality'
+
+
+def test_GLMB():  # noqa
+    print('Test GM-GLMB')
+
+    rng = rnd.default_rng(global_seed)
+
+    dt = 0.01
+    t0, t1 = 0, 6 + dt
+
+    filt = _setup_double_int_kf(dt)
+    state_mat_args = (dt, 'test arg')
+    meas_fun_args = ('useless arg', )
+
+    b_model = _setup_gm_glmb_double_int_birth()
+
+    RFS_base_args = {'prob_detection': 0.99, 'prob_survive': 0.98,
+                     'in_filter': filt, 'birth_terms': b_model,
+                     'clutter_den': 1**-7, 'clutter_rate': 1**-7}
+    GLMB_args = {'req_births': len(b_model) + 1, 'req_surv': 1000,
+                 'req_upd': 800, 'prune_threshold': 10**-5, 'max_hyps': 1000}
+    glmb = tracker.GeneralizedLabeledMultiBernoulli(**GLMB_args, **RFS_base_args)
+
+    time = np.arange(t0, t1, dt)
+    true_agents = []
+    global_true = []
+    print('\tStarting sim')
+    for kk, tt in enumerate(time):
+        if np.mod(kk, 100) == 0:
+            print('\t\t{:.2f}'.format(tt))
+            sys.stdout.flush()
+
+        true_agents = _update_true_agents_prob(true_agents, tt, dt, b_model, rng)
+        global_true.append(deepcopy(true_agents))
+
+        pred_args = {'state_mat_args': state_mat_args}
+        glmb.predict(tt, filt_args=pred_args)
+
+        meas_in = _gen_meas(tt, true_agents, filt.proc_noise, filt.meas_noise, rng)
+
+        cor_args = {'meas_fun_args': meas_fun_args}
+        glmb.correct(tt, meas_in, filt_args=cor_args)
+
+        extract_kwargs = {'update': True, 'calc_states': False}
+        glmb.cleanup(extract_kwargs=extract_kwargs)
+
+    extract_kwargs = {'update': False, 'calc_states': True}
+    glmb.extract_states(**extract_kwargs)
+
+    glmb.calculate_ospa(global_true, 2, 1)
+
+    if debug_plots:
+        glmb.plot_states_labels([0, 1], true_states=global_true,
+                                meas_inds=[0, 1])
+        glmb.plot_card_dist()
+        glmb.plot_card_history(time_units='s', time=time)
+        glmb.plot_ospa_history()
+
+    print('\tExpecting {} agents'.format(len(true_agents)))
+
+    assert len(true_agents) == glmb.cardinality, 'Wrong cardinality'
+
+
+def test_STM_GLMB():  # noqa
+    print('Test STM-GLMB')
+
+    rng = rnd.default_rng(global_seed)
+
+    dt = 0.01
+    t0, t1 = 0, 6 + dt
+
+    filt = _setup_double_int_stf(dt)
+    state_mat_args = (dt, 'test arg')
+    meas_fun_args = ('useless arg', )
+
+    b_model = _setup_stm_glmb_double_int_birth()
+
+    RFS_base_args = {'prob_detection': 0.99, 'prob_survive': 0.99,
+                     'in_filter': filt, 'birth_terms': b_model,
+                     'clutter_den': 1**-7, 'clutter_rate': 1**-7}
+    GLMB_args = {'req_births': len(b_model) + 1, 'req_surv': 1000,
+                 'req_upd': 800, 'prune_threshold': 10**-5, 'max_hyps': 1000}
+    glmb = tracker.STMGeneralizedLabeledMultiBernoulli(**GLMB_args, **RFS_base_args)
+
+    time = np.arange(t0, t1, dt)
+    true_agents = []
+    global_true = []
+    print('\tStarting sim')
+    for kk, tt in enumerate(time):
+        if np.mod(kk, 100) == 0:
+            print('\t\t{:.2f}'.format(tt))
+            sys.stdout.flush()
+
+        true_agents = _update_true_agents_prob(true_agents, tt, dt, b_model, rng)
+        global_true.append(deepcopy(true_agents))
+
+        pred_args = {'state_mat_args': state_mat_args}
+        glmb.predict(tt, filt_args=pred_args)
+
+        meas_in = _gen_meas(tt, true_agents, filt.proc_noise, filt.meas_noise, rng)
+
+        cor_args = {'meas_fun_args': meas_fun_args}
+        glmb.correct(tt, meas_in, filt_args=cor_args)
+
+        extract_kwargs = {'update': True, 'calc_states': False}
+        glmb.cleanup(extract_kwargs=extract_kwargs)
+
+    extract_kwargs = {'update': False, 'calc_states': True}
+    glmb.extract_states(**extract_kwargs)
+
+    if debug_plots:
+        glmb.plot_states_labels([0, 1], true_states=global_true,
+                                meas_inds=[0, 1])
+        glmb.plot_card_dist()
+    print('\tExpecting {} agents'.format(len(true_agents)))
+
+    assert len(true_agents) == glmb.cardinality, 'Wrong cardinality'
+
+
+@pytest.mark.slow
+def test_SMC_GLMB():  # noqa
+    print('Test SMC-GLMB')
+
+    rng = rnd.default_rng(global_seed)
+    filt_rng = rnd.default_rng(global_seed)
+
+    dt = 0.01
+    t0, t1 = 0, 1 + dt
+    num_parts = 1000
+    prob_detection = 0.99
+    prob_survive = 0.98
+
+    filt = _setup_double_int_pf(dt, filt_rng)
+    meas_fun_args = ()
+    dyn_fun_params = (dt, )
+
+    b_model = _setup_smc_glmb_double_int_birth(num_parts, rng)
+
+    def compute_prob_detection(part_lst, prob_det):
+        if len(part_lst) == 0:
+            return np.array([])
+        else:
+            return prob_det * np.ones(len(part_lst))
+
+    def compute_prob_survive(part_lst, prob_survive):
+        if len(part_lst) == 0:
+            return np.array([])
+        else:
+            return prob_survive * np.ones(len(part_lst))
+
+    RFS_base_args = {'prob_detection': prob_detection,
+                     'prob_survive': prob_survive, 'in_filter': filt,
+                     'birth_terms': b_model, 'clutter_den': 1**-7,
+                     'clutter_rate': 1**-7}
+    GLMB_args = {'req_births': len(b_model) + 1, 'req_surv': 1000,
+                 'req_upd': 800, 'prune_threshold': 10**-5, 'max_hyps': 1000}
+    SMC_args = {'compute_prob_detection': compute_prob_detection,
+                'compute_prob_survive': compute_prob_survive}
+    glmb = tracker.SMCGeneralizedLabeledMultiBernoulli(**SMC_args,
+                                                       **GLMB_args,
+                                                       **RFS_base_args)
+    glmb.use_parallel_correct = True
+
+    time = np.arange(t0, t1, dt)
+    true_agents = []
+    global_true = []
+    print('\tStarting sim')
+    for kk, tt in enumerate(time):
+        if np.mod(kk, 100) == 0:
+            print('\t\t{:.2f}'.format(tt))
+            sys.stdout.flush()
+
+        true_agents = _update_true_agents_prob_smc(true_agents, tt, dt, b_model, rng)
+        global_true.append(deepcopy(true_agents))
+
+        pred_args = {'dyn_fun_params': dyn_fun_params}
+        prob_surv_args = (prob_survive, )
+        glmb.predict(tt, prob_surv_args=prob_surv_args, filt_args=pred_args)
+
+        meas_in = _gen_meas(tt, true_agents, filt.proc_noise, filt.meas_noise, rng)
+
+        cor_args = {'meas_fun_args': meas_fun_args}
+        prob_det_args = (prob_detection, )
+        glmb.correct(tt, meas_in, prob_det_args=prob_det_args,
+                     filt_args=cor_args)
+
+        extract_kwargs = {'update': True, 'calc_states': False}
+        glmb.cleanup(extract_kwargs=extract_kwargs)
+
+    extract_kwargs = {'update': False, 'calc_states': True}
+    glmb.extract_states(**extract_kwargs)
+
+    if debug_plots:
+        glmb.plot_states_labels([0, 1], true_states=global_true,
+                                meas_inds=[0, 1])
+        glmb.plot_card_dist()
+        glmb.plot_card_history(time_units='s', time=time)
+    print('\tExpecting {} agents'.format(len(true_agents)))
+
+    assert len(true_agents) == glmb.cardinality, 'Wrong cardinality'
+
+
+def test_USMC_GLMB():  # noqa
+    print('Test USMC-GLMB')
+
+    rng = rnd.default_rng(global_seed)
+    filt_rng = rnd.default_rng(global_seed)
+
+    dt = 0.01
+    t0, t1 = 0, 1 + dt
+    num_parts = 75
+    prob_detection = 0.99
+    prob_survive = 0.98
+    use_MCMC = False
+
+    filt = _setup_double_int_upf(dt, filt_rng, use_MCMC)
+    meas_fun_args = ()
+    dyn_fun_params = (dt, )
+
+    b_model = _setup_usmc_glmb_double_int_birth(num_parts, rng)
+
+    def compute_prob_detection(part_lst, prob_det):
+        if len(part_lst) == 0:
+            return np.array([])
+        else:
+            return prob_det * np.ones(len(part_lst))
+
+    def compute_prob_survive(part_lst, prob_survive):
+        if len(part_lst) == 0:
+            return np.array([])
+        else:
+            return prob_survive * np.ones(len(part_lst))
+
+    RFS_base_args = {'prob_detection': prob_detection,
+                     'prob_survive': prob_survive, 'in_filter': filt,
+                     'birth_terms': b_model, 'clutter_den': 1**-7,
+                     'clutter_rate': 1**-7}
+    GLMB_args = {'req_births': len(b_model) + 1, 'req_surv': 1000,
+                 'req_upd': 800, 'prune_threshold': 10**-5, 'max_hyps': 1000}
+    SMC_args = {'compute_prob_detection': compute_prob_detection,
+                'compute_prob_survive': compute_prob_survive}
+    glmb = tracker.SMCGeneralizedLabeledMultiBernoulli(**SMC_args,
+                                                       **GLMB_args,
+                                                       **RFS_base_args)
+
+    time = np.arange(t0, t1, dt)
+    true_agents = []
+    global_true = []
+    print('\tStarting sim')
+    for kk, tt in enumerate(time):
+        if np.mod(kk, 100) == 0:
+            print('\t\t{:.2f}'.format(tt))
+            sys.stdout.flush()
+
+        true_agents = _update_true_agents_prob_usmc(true_agents, tt, dt,
+                                                    b_model, rng)
+        global_true.append(deepcopy(true_agents))
+
+        prob_surv_args = (prob_survive, )
+        ukf_kwargs_pred = {'state_mat_args': dyn_fun_params}
+        filt_args_pred = {'ukf_kwargs': ukf_kwargs_pred}
+        glmb.predict(tt, prob_surv_args=prob_surv_args, filt_args=filt_args_pred)
+
+        meas_in = _gen_meas(tt, true_agents, filt.proc_noise, filt.meas_noise, rng)
+
+        prob_det_args = (prob_detection, )
+        ukf_kwargs_cor = {'meas_fun_args': meas_fun_args}
+        filt_args_cor = {'ukf_kwargs': ukf_kwargs_cor}
+        glmb.correct(tt, meas_in, prob_det_args=prob_det_args,
+                     filt_args=filt_args_cor)
+
+        extract_kwargs = {'update': True, 'calc_states': False}
+        glmb.cleanup(extract_kwargs=extract_kwargs)
+
+    extract_kwargs = {'update': False, 'calc_states': True}
+    glmb.extract_states(**extract_kwargs)
+
+    if debug_plots:
+        glmb.plot_states_labels([0, 1], true_states=global_true,
+                                meas_inds=[0, 1])
+        glmb.plot_card_dist()
+        glmb.plot_card_history(time_units='s', time=time)
+    print('\tExpecting {} agents'.format(len(true_agents)))
+    print('\tmax cardinality {}'.format(np.max([len(s_set) for s_set in glmb.states])))
+
+    assert len(true_agents) == glmb.cardinality, 'Wrong cardinality'
+
+
+def test_MCMC_USMC_GLMB():  # noqa
+    print('Test MCMC USMC-GLMB')
+
+    rng = rnd.default_rng(global_seed)
+    filt_rng = rnd.default_rng(global_seed)
+
+    dt = 0.01
+    t0, t1 = 0, 1 + dt
+    num_parts = 30
+    prob_detection = 0.99
+    prob_survive = 0.98
+    use_MCMC = True
+
+    filt = _setup_double_int_upf(dt, filt_rng, use_MCMC)
+    meas_fun_args = ()
+    dyn_fun_params = (dt, )
+
+    b_model = _setup_usmc_glmb_double_int_birth(num_parts, rng)
+
+    def compute_prob_detection(part_lst, prob_det):
+        if len(part_lst) == 0:
+            return np.array([])
+        else:
+            return prob_det * np.ones(len(part_lst))
+
+    def compute_prob_survive(part_lst, prob_survive):
+        if len(part_lst) == 0:
+            return np.array([])
+        else:
+            return prob_survive * np.ones(len(part_lst))
+
+    RFS_base_args = {'prob_detection': prob_detection,
+                     'prob_survive': prob_survive, 'in_filter': filt,
+                     'birth_terms': b_model, 'clutter_den': 1**-7,
+                     'clutter_rate': 1**-7}
+    GLMB_args = {'req_births': len(b_model) + 1, 'req_surv': 1000,
+                 'req_upd': 800, 'prune_threshold': 10**-5, 'max_hyps': 1000}
+    SMC_args = {'compute_prob_detection': compute_prob_detection,
+                'compute_prob_survive': compute_prob_survive}
+    glmb = tracker.SMCGeneralizedLabeledMultiBernoulli(**SMC_args,
+                                                       **GLMB_args,
+                                                       **RFS_base_args)
+
+    time = np.arange(t0, t1, dt)
+    true_agents = []
+    global_true = []
+    print('\tStarting sim')
+    for kk, tt in enumerate(time):
+        if np.mod(kk, 100) == 0:
+            print('\t\t{:.2f}'.format(tt))
+            sys.stdout.flush()
+
+        true_agents = _update_true_agents_prob_usmc(true_agents, tt, dt,
+                                                    b_model, rng)
+        global_true.append(deepcopy(true_agents))
+
+        prob_surv_args = (prob_survive, )
+        ukf_kwargs_pred = {'state_mat_args': dyn_fun_params}
+        filt_args_pred = {'ukf_kwargs': ukf_kwargs_pred}
+        glmb.predict(tt, prob_surv_args=prob_surv_args, filt_args=filt_args_pred)
+
+        meas_in = _gen_meas(tt, true_agents, filt.proc_noise, filt.meas_noise, rng)
+
+        prob_det_args = (prob_detection, )
+        ukf_kwargs_cor = {'meas_fun_args': meas_fun_args}
+        filt_args_cor = {'ukf_kwargs': ukf_kwargs_cor}
+        glmb.correct(tt, meas_in, prob_det_args=prob_det_args,
+                     filt_args=filt_args_cor)
+
+        extract_kwargs = {'update': True, 'calc_states': False}
+        glmb.cleanup(extract_kwargs=extract_kwargs)
+
+    extract_kwargs = {'update': False, 'calc_states': True}
+    glmb.extract_states(**extract_kwargs)
+
+    if debug_plots:
+        glmb.plot_states_labels([0, 1], true_states=global_true,
+                                meas_inds=[0, 1])
+        glmb.plot_card_dist()
+        glmb.plot_card_history(time_units='s', time=time)
+    print('\tExpecting {} agents'.format(len(true_agents)))
+    print('max cardinality {}'.format(np.max([len(s_set) for s_set in glmb.states])))
+
+    assert len(true_agents) == glmb.cardinality, 'Wrong cardinality'
+
+
+def test_JGLMB():  # noqa
+    print('Test GM-JGLMB')
+
+    rng = rnd.default_rng(global_seed)
+
+    dt = 0.01
+    # t0, t1 = 0, 6 + dt
+    t0, t1 = 0, 6 + dt
+
+    filt = _setup_double_int_kf(dt)
+    state_mat_args = (dt, 'test arg')
+    meas_fun_args = ('useless arg', )
+
+    b_model = _setup_gm_glmb_double_int_birth()
+
+    RFS_base_args = {'prob_detection': 0.99, 'prob_survive': 0.98,
+                     'in_filter': filt, 'birth_terms': b_model,
+                     'clutter_den': 1**-3, 'clutter_rate': 1**-3}
+    JGLMB_args = {'req_births': len(b_model) + 1, 'req_surv': 1000,
+                  'req_upd': 800, 'prune_threshold': 10**-5, 'max_hyps': 1000}
+    jglmb = tracker.JointGeneralizedLabeledMultiBernoulli(**JGLMB_args,
+                                                          **RFS_base_args)
+    jglmb.use_parallel_correct = False
+
+    time = np.arange(t0, t1, dt)
+    true_agents = []
+    global_true = []
+    print('\tStarting sim')
+    for kk, tt in enumerate(time):
+        if np.mod(kk, 100) == 0:
+            print('\t\t{:.2f}'.format(tt))
+            sys.stdout.flush()
+
+        true_agents = _update_true_agents_prob(true_agents, tt, dt, b_model, rng)
+        global_true.append(deepcopy(true_agents))
+
+        pred_args = {'state_mat_args': state_mat_args}
+        jglmb.predict(tt, filt_args=pred_args)
+
+        meas_in = _gen_meas(tt, true_agents, filt.proc_noise, filt.meas_noise, rng)
+
+        cor_args = {'meas_fun_args': meas_fun_args}
+        jglmb.correct(tt, meas_in, filt_args=cor_args)
+
+        extract_kwargs = {'update': True, 'calc_states': False}
+        jglmb.cleanup(extract_kwargs=extract_kwargs)
+
+    extract_kwargs = {'update': False, 'calc_states': True}
+    jglmb.extract_states(**extract_kwargs)
+
+    jglmb.calculate_ospa(global_true, 2, 1)
+
+    if debug_plots:
+        jglmb.plot_states_labels([0, 1], true_states=global_true,
+                                 meas_inds=[0, 1])
+        jglmb.plot_card_dist()
+        jglmb.plot_card_history(time_units='s', time=time)
+        jglmb.plot_ospa_history()
+
+    print('\tExpecting {} agents'.format(len(true_agents)))
+
+    assert len(true_agents) == jglmb.cardinality, 'Wrong cardinality'
+
+def test_QKF_GLMB():  # noqa
+    print('Test QKF-GLMB')
+
+    rng = rnd.default_rng(global_seed)
+
+    dt = 1  # s
+    t0, t1 = 0, 20 + dt
+    prob_detection = 0.99
+    prob_survive = 0.98
+    use_sqkf = False
+    print_interval = 10  # s
+
+    # measurement noise parameters
+    m_vars = (100, (0.15 * np.pi / 180)**2)
+
+    filt, state_mat, meas_fun = _setup_qkf(dt, use_sqkf, m_vars)
+    b_model = _setup_gsm_birth()
+
+    RFS_base_args = {'prob_detection': prob_detection,
+                     'prob_survive': prob_survive, 'in_filter': filt,
+                     'birth_terms': b_model, 'clutter_den': 1**-7,
+                     'clutter_rate': 1**-7}
+    GLMB_args = {'req_births': len(b_model) + 1, 'req_surv': 1000,
+                 'req_upd': 800, 'prune_threshold': 10**-5, 'max_hyps': 1000}
+    glmb = tracker.GeneralizedLabeledMultiBernoulli(**GLMB_args,
+                                                    **RFS_base_args)
+
+    time = np.arange(t0, t1, dt)
+    true_agents = []
+    global_true = []
+    print('\tStarting sim')
+    for kk, tt in enumerate(time):
+        if np.mod(kk, int(print_interval / dt)) == 0:
+            print('\t\t{:.2f}'.format(tt))
+            sys.stdout.flush()
+
+        true_agents = _update_true_agents_gsm(true_agents, tt, b_model, rng,
+                                              state_mat)
+        global_true.append(deepcopy(true_agents))
+
+        filt_args_pred = {}
+        glmb.predict(tt, filt_args=filt_args_pred)
+
+        meas_in = _gen_meas_qkf(tt, true_agents, filt.proc_noise, meas_fun,
+                                m_vars, rng)
+
+        filt_args_cor = {}
+        glmb.correct(tt, meas_in, filt_args=filt_args_cor)
+
+        extract_kwargs = {'update': True, 'calc_states': False}
+        glmb.cleanup(extract_kwargs=extract_kwargs)
+
+    extract_kwargs = {'update': False, 'calc_states': True}
+    glmb.extract_states(**extract_kwargs)
+
+    if debug_plots:
+        glmb.plot_states_labels([0, 1], true_states=global_true,
+                                meas_inds=[])
+        glmb.plot_card_dist()
+        glmb.plot_card_history(time_units='s', time=time)
+
+    print('\tExpecting {} agents'.format(len(true_agents)))
+    print('\tmax cardinality {}'.format(np.max([len(s_set) for s_set in glmb.states])))
+
+    assert len(true_agents) == glmb.cardinality, 'Wrong cardinality'
+
+def test_SQKF_GLMB():  # noqa
+    print('Test SQKF-GLMB')
+
+    rng = rnd.default_rng(global_seed)
+
+    dt = 1  # s
+    t0, t1 = 0, 20 + dt
+    prob_detection = 0.99
+    prob_survive = 0.98
+    use_sqkf = True
+    print_interval = 10  # s
+
+    # measurement noise parameters
+    m_vars = (100, (0.15 * np.pi / 180)**2)
+
+    filt, state_mat, meas_fun = _setup_qkf(dt, use_sqkf, m_vars)
+    b_model = _setup_gsm_birth()
+
+    RFS_base_args = {'prob_detection': prob_detection,
+                     'prob_survive': prob_survive, 'in_filter': filt,
+                     'birth_terms': b_model, 'clutter_den': 1**-7,
+                     'clutter_rate': 1**-7}
+    GLMB_args = {'req_births': len(b_model) + 1, 'req_surv': 1000,
+                 'req_upd': 800, 'prune_threshold': 10**-5, 'max_hyps': 1000}
+    glmb = tracker.GeneralizedLabeledMultiBernoulli(**GLMB_args,
+                                                    **RFS_base_args)
+
+    time = np.arange(t0, t1, dt)
+    true_agents = []
+    global_true = []
+    print('\tStarting sim')
+    for kk, tt in enumerate(time):
+        if np.mod(kk, int(print_interval / dt)) == 0:
+            print('\t\t{:.2f}'.format(tt))
+            sys.stdout.flush()
+
+        true_agents = _update_true_agents_gsm(true_agents, tt, b_model, rng,
+                                              state_mat)
+        global_true.append(deepcopy(true_agents))
+
+        filt_args_pred = {}
+        glmb.predict(tt, filt_args=filt_args_pred)
+
+        meas_in = _gen_meas_qkf(tt, true_agents, filt.proc_noise, meas_fun,
+                                m_vars, rng)
+
+        filt_args_cor = {}
+        glmb.correct(tt, meas_in, filt_args=filt_args_cor)
+
+        extract_kwargs = {'update': True, 'calc_states': False}
+        glmb.cleanup(extract_kwargs=extract_kwargs)
+
+    extract_kwargs = {'update': False, 'calc_states': True}
+    glmb.extract_states(**extract_kwargs)
+
+    if debug_plots:
+        glmb.plot_states_labels([0, 1], true_states=global_true,
+                                meas_inds=[])
+        glmb.plot_card_dist()
+        glmb.plot_card_history(time_units='s', time=time)
+
+    print('\tExpecting {} agents'.format(len(true_agents)))
+    print('max cardinality {}'.format(np.max([len(s_set) for s_set in glmb.states])))
+
+    assert len(true_agents) == glmb.cardinality, 'Wrong cardinality'
+
+
+def test_UKF_GLMB():  # noqa
+    print('Test UKF-GLMB')
+
+    rng = rnd.default_rng(global_seed)
+
+    dt = 1  # s
+    t0, t1 = 0, 20 + dt
+    prob_detection = 0.99
+    prob_survive = 0.98
+    print_interval = 10  # s
+
+    # measurement noise parameters
+    m_vars = (100, (0.15 * np.pi / 180)**2)
+
+    filt, state_mat, meas_fun = _setup_ukf(dt, m_vars)
+    b_model = _setup_gsm_birth()
+
+    RFS_base_args = {'prob_detection': prob_detection,
+                     'prob_survive': prob_survive, 'in_filter': filt,
+                     'birth_terms': b_model, 'clutter_den': 1**-7,
+                     'clutter_rate': 1**-7}
+    GLMB_args = {'req_births': len(b_model) + 1, 'req_surv': 1000,
+                 'req_upd': 800, 'prune_threshold': 10**-5, 'max_hyps': 1000}
+    glmb = tracker.GeneralizedLabeledMultiBernoulli(**GLMB_args,
+                                                    **RFS_base_args)
+
+    time = np.arange(t0, t1, dt)
+    true_agents = []
+    global_true = []
+    print('\tStarting sim')
+    for kk, tt in enumerate(time):
+        if np.mod(kk, int(print_interval / dt)) == 0:
+            print('\t\t{:.2f}'.format(tt))
+            sys.stdout.flush()
+
+        true_agents = _update_true_agents_gsm(true_agents, tt, b_model, rng,
+                                              state_mat)
+        global_true.append(deepcopy(true_agents))
+
+        filt_args_pred = {}
+        glmb.predict(tt, filt_args=filt_args_pred)
+
+        meas_in = _gen_meas_qkf(tt, true_agents, filt.proc_noise, meas_fun,
+                                m_vars, rng)
+
+        filt_args_cor = {}
+        glmb.correct(tt, meas_in, filt_args=filt_args_cor)
+
+        extract_kwargs = {'update': True, 'calc_states': False}
+        glmb.cleanup(extract_kwargs=extract_kwargs)
+
+    extract_kwargs = {'update': False, 'calc_states': True}
+    glmb.extract_states(**extract_kwargs)
+
+    if debug_plots:
+        glmb.plot_states_labels([0, 1], true_states=global_true,
+                                meas_inds=[])
+        glmb.plot_card_dist()
+        glmb.plot_card_history(time_units='s', time=time)
+
+    print('\tExpecting {} agents'.format(len(true_agents)))
+    print('\tmax cardinality {}'.format(np.max([len(s_set) for s_set in glmb.states])))
+
+    assert len(true_agents) == glmb.cardinality, 'Wrong cardinality'
+
+
+def test_QKF_GSM_GLMB():  # noqa
+    print('Test QKF GSM-GLMB')
+
+    rng = rnd.default_rng(global_seed)
+    filt_rng = rnd.default_rng(global_seed)
+
+    dt = 1  # s
+    t0, t1 = 0, 20 + dt
+    prob_detection = 0.99
+    prob_survive = 0.98
+    use_sqkf = False
+    print_interval = 10  # s
+
+    # measurement noise parameters
+    m_dfs = (2, 2)
+    m_vars = (25, (0.015 * np.pi / 180)**2)
+
+    filt, state_mat, meas_fun = _setup_qkf_gsm(dt, filt_rng, use_sqkf, m_dfs, m_vars)
+    b_model = _setup_gsm_birth()
+
+    RFS_base_args = {'prob_detection': prob_detection,
+                     'prob_survive': prob_survive, 'in_filter': filt,
+                     'birth_terms': b_model, 'clutter_den': 1**-7,
+                     'clutter_rate': 1**-7}
+    GLMB_args = {'req_births': len(b_model) + 1, 'req_surv': 1000,
+                 'req_upd': 800, 'prune_threshold': 10**-5, 'max_hyps': 1000}
+    glmb = tracker.GSMGeneralizedLabeledMultiBernoulli(**GLMB_args,
+                                                       **RFS_base_args)
+
+    time = np.arange(t0, t1, dt)
+    true_agents = []
+    global_true = []
+    print('\tStarting sim')
+    for kk, tt in enumerate(time):
+        if np.mod(kk, int(print_interval / dt)) == 0:
+            print('\t\t{:.2f}'.format(tt))
+            sys.stdout.flush()
+
+        true_agents = _update_true_agents_gsm(true_agents, tt, b_model, rng,
+                                              state_mat)
+        global_true.append(deepcopy(true_agents))
+
+        filt_args_pred = {}
+        glmb.predict(tt, filt_args=filt_args_pred)
+
+        meas_in = _gen_meas_gsm(tt, true_agents, filt.proc_noise, meas_fun,
+                                m_dfs, m_vars, rng)
+
+        filt_args_cor = {}
+        glmb.correct(tt, meas_in, filt_args=filt_args_cor)
+
+        extract_kwargs = {'update': True, 'calc_states': False}
+        glmb.cleanup(extract_kwargs=extract_kwargs)
+
+    extract_kwargs = {'update': False, 'calc_states': True}
+    glmb.extract_states(**extract_kwargs)
+
+    if debug_plots:
+        glmb.plot_states_labels([0, 1], true_states=global_true,
+                                meas_inds=[])
+        glmb.plot_card_dist()
+        glmb.plot_card_history(time_units='s', time=time)
+
+    print('\tExpecting {} agents'.format(len(true_agents)))
+    print('\tmax cardinality {}'.format(np.max([len(s_set) for s_set in glmb.states])))
+
+    assert len(true_agents) == glmb.cardinality, 'Wrong cardinality'
+
+
+def test_SQKF_GSM_GLMB():  # noqa
+    print('Test SQKF GSM-GLMB')
+
+    rng = rnd.default_rng(global_seed)
+    filt_rng = rnd.default_rng(global_seed)
+
+    dt = 1  # s
+    t0, t1 = 0, 20 + dt
+    prob_detection = 0.99
+    prob_survive = 0.98
+    use_sqkf = True
+    print_interval = 10  # s
+
+    # measurement noise parameters
+    m_dfs = (2, 2)
+    m_vars = (25, (0.015 * np.pi / 180)**2)
+
+    filt, state_mat, meas_fun = _setup_qkf_gsm(dt, filt_rng, use_sqkf, m_dfs, m_vars)
+    b_model = _setup_gsm_birth()
+
+    RFS_base_args = {'prob_detection': prob_detection,
+                     'prob_survive': prob_survive, 'in_filter': filt,
+                     'birth_terms': b_model, 'clutter_den': 1**-7,
+                     'clutter_rate': 1**-7}
+    GLMB_args = {'req_births': len(b_model) + 1, 'req_surv': 1000,
+                 'req_upd': 800, 'prune_threshold': 10**-5, 'max_hyps': 1000}
+    glmb = tracker.GSMGeneralizedLabeledMultiBernoulli(**GLMB_args,
+                                                       **RFS_base_args)
+
+    time = np.arange(t0, t1, dt)
+    true_agents = []
+    global_true = []
+    print('\tStarting sim')
+    for kk, tt in enumerate(time):
+        if np.mod(kk, int(print_interval / dt)) == 0:
+            print('\t\t{:.2f}'.format(tt))
+            sys.stdout.flush()
+
+        true_agents = _update_true_agents_gsm(true_agents, tt, b_model, rng,
+                                              state_mat)
+        global_true.append(deepcopy(true_agents))
+
+        filt_args_pred = {}
+        glmb.predict(tt, filt_args=filt_args_pred)
+
+        meas_in = _gen_meas_gsm(tt, true_agents, filt.proc_noise, meas_fun,
+                                m_dfs, m_vars, rng)
+
+        filt_args_cor = {}
+        glmb.correct(tt, meas_in, filt_args=filt_args_cor)
+
+        extract_kwargs = {'update': True, 'calc_states': False}
+        glmb.cleanup(extract_kwargs=extract_kwargs)
+
+    extract_kwargs = {'update': False, 'calc_states': True}
+    glmb.extract_states(**extract_kwargs)
+
+    if debug_plots:
+        glmb.plot_states_labels([0, 1], true_states=global_true,
+                                meas_inds=[])
+        glmb.plot_card_dist()
+        glmb.plot_card_history(time_units='s', time=time)
+
+    print('\tExpecting {} agents'.format(len(true_agents)))
+    print('\tmax cardinality {}'.format(np.max([len(s_set) for s_set in glmb.states])))
+
+    assert len(true_agents) == glmb.cardinality, 'Wrong cardinality'
+
+
+def test_UKF_GSM_GLMB():  # noqa
+    print('Test UKF GSM-GLMB')
+
+    rng = rnd.default_rng(global_seed)
+    filt_rng = rnd.default_rng(global_seed)
+
+    dt = 1  # s
+    t0, t1 = 0, 20 + dt
+    prob_detection = 0.99
+    prob_survive = 0.98
+    print_interval = 10  # s
+
+    # measurement noise parameters
+    m_dfs = (2, 2)
+    m_vars = (25, (0.015 * np.pi / 180)**2)
+
+    filt, state_mat, meas_fun = _setup_ukf_gsm(dt, filt_rng, m_dfs, m_vars)
+    b_model = _setup_gsm_birth()
+
+    RFS_base_args = {'prob_detection': prob_detection,
+                     'prob_survive': prob_survive, 'in_filter': filt,
+                     'birth_terms': b_model, 'clutter_den': 1**-7,
+                     'clutter_rate': 1**-7}
+    GLMB_args = {'req_births': len(b_model) + 1, 'req_surv': 1000,
+                 'req_upd': 800, 'prune_threshold': 10**-5, 'max_hyps': 1000}
+    glmb = tracker.GSMGeneralizedLabeledMultiBernoulli(**GLMB_args,
+                                                       **RFS_base_args)
+
+    time = np.arange(t0, t1, dt)
+    true_agents = []
+    global_true = []
+    print('\tStarting sim')
+    for kk, tt in enumerate(time):
+        if np.mod(kk, int(print_interval / dt)) == 0:
+            print('\t\t{:.2f}'.format(tt))
+            sys.stdout.flush()
+
+        true_agents = _update_true_agents_gsm(true_agents, tt, b_model, rng,
+                                              state_mat)
+        global_true.append(deepcopy(true_agents))
+
+        filt_args_pred = {}
+        glmb.predict(tt, filt_args=filt_args_pred)
+
+        meas_in = _gen_meas_gsm(tt, true_agents, filt.proc_noise, meas_fun,
+                                m_dfs, m_vars, rng)
+
+        filt_args_cor = {}
+        glmb.correct(tt, meas_in, filt_args=filt_args_cor)
+
+        extract_kwargs = {'update': True, 'calc_states': False}
+        glmb.cleanup(extract_kwargs=extract_kwargs)
+
+    extract_kwargs = {'update': False, 'calc_states': True}
+    glmb.extract_states(**extract_kwargs)
+
+    if debug_plots:
+        glmb.plot_states_labels([0, 1], true_states=global_true,
+                                meas_inds=[])
+        glmb.plot_card_dist()
+        glmb.plot_card_history(time_units='s', time=time)
+
+    print('\tExpecting {} agents'.format(len(true_agents)))
+    print('\tmax cardinality {}'.format(np.max([len(s_set) for s_set in glmb.states])))
+
+    assert len(true_agents) == glmb.cardinality, 'Wrong cardinality'
+
+
+def test_EKF_GSM_GLMB():  # noqa
+    print('Test EKF GSM-GLMB')
+
+    rng = rnd.default_rng(global_seed)
+    filt_rng = rnd.default_rng(global_seed)
+
+    dt = 1  # s
+    t0, t1 = 0, 20 + dt
+    prob_detection = 0.99
+    prob_survive = 0.98
+    print_interval = 10  # s
+
+    # measurement noise parameters
+    m_dfs = (2, 2)
+    m_vars = (25, (0.015 * np.pi / 180)**2)
+
+    filt, state_mat, meas_fun = _setup_ekf_gsm(dt, filt_rng, m_dfs, m_vars)
+    b_model = _setup_gsm_birth()
+
+    RFS_base_args = {'prob_detection': prob_detection,
+                     'prob_survive': prob_survive, 'in_filter': filt,
+                     'birth_terms': b_model, 'clutter_den': 1**-7,
+                     'clutter_rate': 1**-7}
+    GLMB_args = {'req_births': len(b_model) + 1, 'req_surv': 1000,
+                 'req_upd': 800, 'prune_threshold': 10**-5, 'max_hyps': 1000}
+    glmb = tracker.GSMGeneralizedLabeledMultiBernoulli(**GLMB_args,
+                                                       **RFS_base_args)
+
+    time = np.arange(t0, t1, dt)
+    true_agents = []
+    global_true = []
+    print('\tStarting sim')
+    for kk, tt in enumerate(time):
+        if np.mod(kk, int(print_interval / dt)) == 0:
+            print('\t\t{:.2f}'.format(tt))
+            sys.stdout.flush()
+
+        true_agents = _update_true_agents_gsm(true_agents, tt, b_model, rng,
+                                              state_mat)
+        global_true.append(deepcopy(true_agents))
+
+        filt_args_pred = {}
+        glmb.predict(tt, filt_args=filt_args_pred)
+
+        meas_in = _gen_meas_gsm(tt, true_agents, filt.proc_noise, meas_fun,
+                                m_dfs, m_vars, rng)
+
+        filt_args_cor = {}
+        glmb.correct(tt, meas_in, filt_args=filt_args_cor)
+
+        extract_kwargs = {'update': True, 'calc_states': False}
+        glmb.cleanup(extract_kwargs=extract_kwargs)
+
+    extract_kwargs = {'update': False, 'calc_states': True}
+    glmb.extract_states(**extract_kwargs)
+
+    if debug_plots:
+        glmb.plot_states_labels([0, 1], true_states=global_true,
+                                meas_inds=[])
+        glmb.plot_card_dist()
+        glmb.plot_card_history(time_units='s', time=time)
+
+    print('\tExpecting {} agents'.format(len(true_agents)))
+    print('\tmax cardinality {}'.format(np.max([len(s_set) for s_set in glmb.states])))
+
+    assert len(true_agents) == glmb.cardinality, 'Wrong cardinality'
+
+
+# %% main
+if __name__ == "__main__":
+    from timeit import default_timer as timer
+    plt.close('all')
+
+    debug_plots = True
+
+    start = timer()
+
+    # test_PHD()
+    # test_CPHD()
+
+    # test_GLMB()
+
+    # test_STM_GLMB()
+
+    # test_SMC_GLMB()
+    # test_USMC_GLMB()
+    # test_MCMC_USMC_GLMB()
+    test_JGLMB()
+
+    # test_QKF_GLMB()
+    # test_SQKF_GLMB()
+    # test_UKF_GLMB()
+
+    # test_QKF_GSM_GLMB()
+    # test_SQKF_GSM_GLMB()
+    # test_UKF_GSM_GLMB()
+    test_EKF_GSM_GLMB()
+
+    end = timer()
+    print('{:.2f} s'.format(end - start))
+    print('Close all plots to exit')
+    plt.show()